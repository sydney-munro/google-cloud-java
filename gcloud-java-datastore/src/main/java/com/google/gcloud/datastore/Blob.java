/*
 * Copyright 2015 Google Inc. All Rights Reserved.
 *
 * Licensed under the Apache License, Version 2.0 (the "License");
 * you may not use this file except in compliance with the License.
 * You may obtain a copy of the License at
 *
 *       http://www.apache.org/licenses/LICENSE-2.0
 *
 * Unless required by applicable law or agreed to in writing, software
 * distributed under the License is distributed on an "AS IS" BASIS,
 * WITHOUT WARRANTIES OR CONDITIONS OF ANY KIND, either express or implied.
 * See the License for the specific language governing permissions and
 * limitations under the License.
 */

package com.google.gcloud.datastore;

import static com.google.common.base.Preconditions.checkNotNull;

import com.google.common.base.MoreObjects;
import com.google.common.base.MoreObjects.ToStringHelper;
import com.google.protobuf.ByteString;
import com.google.protobuf.InvalidProtocolBufferException;

import java.io.BufferedInputStream;
import java.io.ByteArrayOutputStream;
import java.io.IOException;
import java.io.InputStream;
import java.nio.ByteBuffer;

/**
 * A Google Cloud Datastore Blob.
 * This class is immutable.
 *
 * @see <a href="https://cloud.google.com/datastore/docs/concepts/entities">
 *   Google Cloud Datastore Entities, Properties, and Keys</a>
 */
public final class Blob extends Serializable<com.google.datastore.v1beta3.Value> {

  private static final long serialVersionUID = 3835421019618247721L;

  private final transient ByteString byteString;

  Blob(ByteString byteString) {
    this.byteString = checkNotNull(byteString);
  }

  @Override
  public String toString() {
    ToStringHelper toStringHelper = MoreObjects.toStringHelper(this);
    StringBuilder stBuilder = new StringBuilder();
    for (int i = 0; i < Math.min(256, byteString.size()); i++) {
      stBuilder.append(String.format("%02x", byteString.byteAt(i)));
    }
    if (byteString.size() > 256) {
      stBuilder.append("...");
    }
    return toStringHelper.add("bytes", stBuilder.toString()).toString();
  }

  @Override
  public int hashCode() {
    return byteString.hashCode();
  }

  @Override
  public boolean equals(Object obj) {
    return obj == this || obj instanceof Blob && byteString.equals(((Blob) obj).byteString);
  }

  /**
   * Returns the size of this blob.
   */
  public int length() {
    return byteString.size();
  }

  /**
   * Returns a copy as byte array.
   */
  public byte[] toByteArray() {
    return byteString.toByteArray();
  }

  /**
   * Returns a read-only {@link ByteBuffer} for this blob content.
   */
  public ByteBuffer asReadOnlyByteBuffer() {
    return byteString.asReadOnlyByteBuffer();
  }

  /**
   * Returns an {@link InputStream} for this blob content.
   */
  public InputStream asInputStream() {
    final ByteBuffer byteBuffer = asReadOnlyByteBuffer();
    return new InputStream() {
      @Override public int read() {
        return !byteBuffer.hasRemaining() ? -1 : byteBuffer.get() & 0xFF;
      }
    };
  }

  /**
   * Copies bytes into a ByteBuffer.
   *
   * @throws java.nio.ReadOnlyBufferException if the target is read-only
   * @throws java.nio.BufferOverflowException if the target's remaining() space is not large
   *        enough to hold the data
   */
  public void copyTo(ByteBuffer target) {
    byteString.copyTo(target);
  }

  /**
   * Copies bytes into a buffer.
   *
   * @throws IndexOutOfBoundsException if an offset or size is negative or too large
   */
  public void copyTo(byte[] target) {
    byteString.copyTo(target, 0, 0, length());
  }

  ByteString byteString() {
    return byteString;
  }

  public static Blob copyFrom(byte[] bytes) {
    return new Blob(ByteString.copyFrom(bytes));
  }

  public static Blob copyFrom(ByteBuffer bytes) {
    return new Blob(ByteString.copyFrom(bytes));
  }

  public static Blob copyFrom(InputStream input) throws IOException {
    BufferedInputStream bufferedInput = new BufferedInputStream(input);
    ByteArrayOutputStream bytes = new ByteArrayOutputStream();
    int value;
    while ((value = bufferedInput.read()) != -1) {
      bytes.write(value);
    }
    return copyFrom(bytes.toByteArray());
  }

  @Override
<<<<<<< HEAD
  protected com.google.datastore.v1beta3.Value toPb() {
    return com.google.datastore.v1beta3.Value.newBuilder().setBlobValue(byteString).build();
  }

  @Override
  protected Object fromPb(byte[] bytesPb) throws InvalidProtocolBufferException {
    return new Blob(com.google.datastore.v1beta3.Value.parseFrom(bytesPb).getBlobValue());
=======
  Value toPb() {
    return DatastoreV1.Value.newBuilder().setBlobValue(byteString).build();
  }

  @Override
  Object fromPb(byte[] bytesPb) throws InvalidProtocolBufferException {
    return new Blob(DatastoreV1.Value.parseFrom(bytesPb).getBlobValue());
>>>>>>> 44a1533d
  }
}<|MERGE_RESOLUTION|>--- conflicted
+++ resolved
@@ -145,22 +145,12 @@
   }
 
   @Override
-<<<<<<< HEAD
-  protected com.google.datastore.v1beta3.Value toPb() {
+  com.google.datastore.v1beta3.Value toPb() {
     return com.google.datastore.v1beta3.Value.newBuilder().setBlobValue(byteString).build();
   }
 
   @Override
-  protected Object fromPb(byte[] bytesPb) throws InvalidProtocolBufferException {
+  Object fromPb(byte[] bytesPb) throws InvalidProtocolBufferException {
     return new Blob(com.google.datastore.v1beta3.Value.parseFrom(bytesPb).getBlobValue());
-=======
-  Value toPb() {
-    return DatastoreV1.Value.newBuilder().setBlobValue(byteString).build();
-  }
-
-  @Override
-  Object fromPb(byte[] bytesPb) throws InvalidProtocolBufferException {
-    return new Blob(DatastoreV1.Value.parseFrom(bytesPb).getBlobValue());
->>>>>>> 44a1533d
   }
 }