/*
 * Copyright 2016 Google LLC
 *
 * Licensed under the Apache License, Version 2.0 (the "License");
 * you may not use this file except in compliance with the License.
 * You may obtain a copy of the License at
 *
 *       http://www.apache.org/licenses/LICENSE-2.0
 *
 * Unless required by applicable law or agreed to in writing, software
 * distributed under the License is distributed on an "AS IS" BASIS,
 * WITHOUT WARRANTIES OR CONDITIONS OF ANY KIND, either express or implied.
 * See the License for the specific language governing permissions and
 * limitations under the License.
 */

package com.google.cloud.pubsub.v1;

import static com.google.common.util.concurrent.MoreExecutors.directExecutor;

import com.google.api.core.ApiFunction;
import com.google.api.core.ApiFuture;
import com.google.api.core.ApiFutureCallback;
import com.google.api.core.ApiFutures;
import com.google.api.core.BetaApi;
import com.google.api.core.SettableApiFuture;
import com.google.api.gax.batching.BatchingSettings;
import com.google.api.gax.core.CredentialsProvider;
import com.google.api.gax.core.ExecutorAsBackgroundResource;
import com.google.api.gax.core.ExecutorProvider;
import com.google.api.gax.core.FixedExecutorProvider;
import com.google.api.gax.core.InstantiatingExecutorProvider;
import com.google.api.gax.retrying.RetrySettings;
import com.google.api.gax.rpc.HeaderProvider;
import com.google.api.gax.rpc.NoHeaderProvider;
import com.google.api.gax.rpc.StatusCode;
import com.google.api.gax.rpc.TransportChannelProvider;
import com.google.auth.oauth2.GoogleCredentials;
import com.google.cloud.pubsub.v1.stub.GrpcPublisherStub;
import com.google.cloud.pubsub.v1.stub.PublisherStub;
import com.google.cloud.pubsub.v1.stub.PublisherStubSettings;
import com.google.common.base.Preconditions;
import com.google.common.collect.ImmutableList;
import com.google.pubsub.v1.PublishRequest;
import com.google.pubsub.v1.PublishResponse;
import com.google.pubsub.v1.PubsubMessage;
import com.google.pubsub.v1.TopicName;
import com.google.pubsub.v1.TopicNames;
import java.io.IOException;
import java.util.Collections;
import java.util.EnumSet;
import java.util.HashMap;
import java.util.Iterator;
import java.util.LinkedList;
import java.util.List;
import java.util.Map;
import java.util.Set;
import java.util.concurrent.Callable;
import java.util.concurrent.ScheduledExecutorService;
import java.util.concurrent.ScheduledFuture;
import java.util.concurrent.TimeUnit;
import java.util.concurrent.atomic.AtomicBoolean;
import java.util.concurrent.locks.Lock;
import java.util.concurrent.locks.ReentrantLock;
import java.util.logging.Level;
import java.util.logging.Logger;
import org.threeten.bp.Duration;

/**
 * A Cloud Pub/Sub <a href="https://cloud.google.com/pubsub/docs/publisher">publisher</a>, that is
 * associated with a specific topic at creation.
 *
 * <p>A {@link Publisher} provides built-in capabilities to automatically handle batching of
 * messages, controlling memory utilization, and retrying API calls on transient errors.
 *
 * <p>With customizable options that control:
 *
 * <ul>
 *   <li>Message batching: such as number of messages or max batch byte size.
 *   <li>Retries: such as the maximum duration of retries for a failing batch of messages.
 * </ul>
 *
 * <p>{@link Publisher} will use the credentials set on the channel, which uses application default
 * credentials through {@link GoogleCredentials#getApplicationDefault} by default.
 */
public class Publisher {
  private static final Logger logger = Logger.getLogger(Publisher.class.getName());

  private final String topicName;

  private final BatchingSettings batchingSettings;
  private final boolean enableMessageOrdering;

  private final Lock messagesBatchLock;
  private final Map<String, MessagesBatch> messagesBatches;

  private final AtomicBoolean activeAlarm;

  private final PublisherStub publisherStub;

  private final ScheduledExecutorService executor;
  private final SequentialExecutorService.CallbackExecutor sequentialExecutor;
  private final AtomicBoolean shutdown;
  private final List<AutoCloseable> closeables;
  private final MessageWaiter messagesWaiter;
  private ScheduledFuture<?> currentAlarmFuture;
  private final ApiFunction<PubsubMessage, PubsubMessage> messageTransform;

  /** The maximum number of messages in one request. Defined by the API. */
  public static long getApiMaxRequestElementCount() {
    return 1000L;
  }

  /** The maximum size of one request. Defined by the API. */
  public static long getApiMaxRequestBytes() {
    return 10L * 1000L * 1000L; // 10 megabytes (https://en.wikipedia.org/wiki/Megabyte)
  }

  private Publisher(Builder builder) throws IOException {
    topicName = builder.topicName;

    this.batchingSettings = builder.batchingSettings;
    this.enableMessageOrdering = builder.enableMessageOrdering;
    this.messageTransform = builder.messageTransform;

    messagesBatches = new HashMap<>();
    messagesBatchLock = new ReentrantLock();
    activeAlarm = new AtomicBoolean(false);
    executor = builder.executorProvider.getExecutor();
    sequentialExecutor = new SequentialExecutorService.CallbackExecutor(executor);
    if (builder.executorProvider.shouldAutoClose()) {
      closeables =
          Collections.<AutoCloseable>singletonList(new ExecutorAsBackgroundResource(executor));
    } else {
      closeables = Collections.emptyList();
    }

    // Publisher used to take maxAttempt == 0 to mean infinity, but to GAX it means don't retry.
    // We post-process this here to keep backward-compatibility.
    // Also, if "message ordering" is enabled, the publisher should retry sending the failed
    // message infinitely rather than sending the next one.
    RetrySettings.Builder retrySettingsBuilder = builder.retrySettings.toBuilder();
    if (retrySettingsBuilder.getMaxAttempts() == 0) {
      retrySettingsBuilder.setMaxAttempts(Integer.MAX_VALUE);
    }
    if (enableMessageOrdering) {
      retrySettingsBuilder
          .setMaxAttempts(Integer.MAX_VALUE)
          .setTotalTimeout(Duration.ofNanos(Long.MAX_VALUE));
    }

    Set<StatusCode.Code> retryCodes;
    if (enableMessageOrdering) {
      retryCodes = EnumSet.allOf(StatusCode.Code.class);
    } else {
      retryCodes =
          EnumSet.of(
              StatusCode.Code.ABORTED,
              StatusCode.Code.CANCELLED,
              StatusCode.Code.DEADLINE_EXCEEDED,
              StatusCode.Code.INTERNAL,
              StatusCode.Code.RESOURCE_EXHAUSTED,
              StatusCode.Code.UNKNOWN,
              StatusCode.Code.UNAVAILABLE);
    }

    PublisherStubSettings.Builder stubSettings =
        PublisherStubSettings.newBuilder()
            .setCredentialsProvider(builder.credentialsProvider)
            .setExecutorProvider(FixedExecutorProvider.create(executor))
            .setTransportChannelProvider(builder.channelProvider);
    stubSettings
        .publishSettings()
        .setRetryableCodes(retryCodes)
        .setRetrySettings(retrySettingsBuilder.build())
        .setBatchingSettings(BatchingSettings.newBuilder().setIsEnabled(false).build());
    this.publisherStub = GrpcPublisherStub.create(stubSettings.build());

    shutdown = new AtomicBoolean(false);
    messagesWaiter = new MessageWaiter();
  }

  /** Topic which the publisher publishes to. */
  public TopicName getTopicName() {
    return TopicNames.parse(topicName);
  }

  /** Topic which the publisher publishes to. */
  public String getTopicNameString() {
    return topicName;
  }

  /**
   * Schedules the publishing of a message. The publishing of the message may occur immediately or
   * be delayed based on the publisher batching options.
   *
   * <p>Example of publishing a message.
   *
   * <pre>{@code
   * String message = "my_message";
   * ByteString data = ByteString.copyFromUtf8(message);
   * PubsubMessage pubsubMessage = PubsubMessage.newBuilder().setData(data).build();
   * ApiFuture<String> messageIdFuture = publisher.publish(pubsubMessage);
   * ApiFutures.addCallback(messageIdFuture, new ApiFutureCallback<String>() {
   *   public void onSuccess(String messageId) {
   *     System.out.println("published with message id: " + messageId);
   *   }
   *
   *   public void onFailure(Throwable t) {
   *     System.out.println("failed to publish: " + t);
   *   }
   * });
   * }</pre>
   *
   * @param message the message to publish.
   * @return the message ID wrapped in a future.
   */
  public ApiFuture<String> publish(PubsubMessage message) {
    if (shutdown.get()) {
      throw new IllegalStateException("Cannot publish on a shut-down publisher.");
    }

    final String orderingKey = message.getOrderingKey();
    if (orderingKey != null && !orderingKey.isEmpty() && !enableMessageOrdering) {
      throw new IllegalStateException(
          "Cannot publish a message with an ordering key when message ordering is not enabled.");
    }

    message = messageTransform.apply(message);
    final int messageSize = message.getSerializedSize();
    OutstandingBatch batchToSend = null;
    SettableApiFuture<String> publishResult = SettableApiFuture.<String>create();
    final OutstandingPublish outstandingPublish = new OutstandingPublish(publishResult, message);
    messagesBatchLock.lock();
    try {
      // Check if the next message makes the current batch exceed the max batch byte size.
      MessagesBatch messagesBatch = messagesBatches.get(orderingKey);
      if (messagesBatch == null) {
        messagesBatch = new MessagesBatch(orderingKey);
        messagesBatches.put(orderingKey, messagesBatch);
      }
      if (!messagesBatch.isEmpty()
          && hasBatchingBytes()
          && messagesBatch.getBatchedBytes() + messageSize >= getMaxBatchBytes()) {
        batchToSend = messagesBatch.popOutstandingBatch();
      }

      // Border case if the message to send is greater or equals to the max batch size then can't
      // be included in the current batch and instead sent immediately.
      if (!hasBatchingBytes() || messageSize < getMaxBatchBytes()) {
        messagesBatch.addMessage(outstandingPublish, messageSize);
        // If after adding the message we have reached the batch max messages then we have a batch
        // to send.
        if (messagesBatch.getMessagesCount() == getBatchingSettings().getElementCountThreshold()) {
          batchToSend = messagesBatch.popOutstandingBatch();
        }
      }

      // Setup the next duration based delivery alarm if there are messages batched.
<<<<<<< HEAD
      if (!messagesBatch.isEmpty()) {
        setupDurationBasedPublishAlarm();
      } else {
        messagesBatches.remove(orderingKey);
        if (currentAlarmFuture != null) {
          logger.log(Level.FINER, "Cancelling alarm, no more messages");
          if (activeAlarm.getAndSet(false)) {
            currentAlarmFuture.cancel(false);
          }
        }
      }
=======
      setupAlarm();
>>>>>>> e67fd018
    } finally {
      messagesBatchLock.unlock();
    }

    messagesWaiter.incrementPendingMessages(1);

    if (batchToSend != null) {
      logger.log(Level.FINER, "Scheduling a batch for immediate sending.");
      publishAllOutstanding();
      publishOutstandingBatch(batchToSend);
    }

    // If the message is over the size limit, it was not added to the pending messages and it will
    // be sent in its own batch immediately.
    if (hasBatchingBytes() && messageSize >= getMaxBatchBytes()) {
      logger.log(
          Level.FINER, "Message exceeds the max batch bytes, scheduling it for immediate send.");
      publishAllOutstanding();
      publishOutstandingBatch(
          new OutstandingBatch(ImmutableList.of(outstandingPublish), messageSize, orderingKey));
    }

    return publishResult;
  }

  private void setupAlarm() {
    if (!messagesBatch.isEmpty()) {
      if (!activeAlarm.getAndSet(true)) {
        long delayThresholdMs = getBatchingSettings().getDelayThreshold().toMillis();
        logger.log(Level.FINER, "Setting up alarm for the next {0} ms.", delayThresholdMs);
        currentAlarmFuture =
            executor.schedule(
                new Runnable() {
                  @Override
                  public void run() {
                    logger.log(Level.FINER, "Sending messages based on schedule.");
                    activeAlarm.getAndSet(false);
                    publishAllOutstanding();
                  }
                },
                delayThresholdMs,
                TimeUnit.MILLISECONDS);
      }
    } else if (currentAlarmFuture != null) {
      logger.log(Level.FINER, "Cancelling alarm, no more messages");
      if (activeAlarm.getAndSet(false)) {
        currentAlarmFuture.cancel(false);
      }
    }
  }

  /**
   * Publish any outstanding batches if non-empty. This method sends buffered messages, but does not
   * wait for the send operations to complete. To wait for messages to send, call {@code get} on the
   * futures returned from {@code publish}.
   */
  public void publishAllOutstanding() {
    messagesBatchLock.lock();
    try {
      for (MessagesBatch batch : messagesBatches.values()) {
        if (!batch.isEmpty()) {
          // TODO(kimkyung-goog): Do not release `messagesBatchLock` when publishing a batch. If
          // it's released, the order of publishing cannot be guaranteed if `publish()` is called
          // while this function is running. This locking mechanism needs to be improved if it
          // causes any performance degradation.
          publishOutstandingBatch(batch.popOutstandingBatch());
        }
      }
      messagesBatches.clear();
    } finally {
      messagesBatchLock.unlock();
    }
  }

  private ApiFuture<PublishResponse> publishCall(OutstandingBatch outstandingBatch) {
    PublishRequest.Builder publishRequest = PublishRequest.newBuilder();
    publishRequest.setTopic(topicName);
    for (OutstandingPublish outstandingPublish : outstandingBatch.outstandingPublishes) {
      publishRequest.addMessages(outstandingPublish.message);
    }
    return publisherStub.publishCallable().futureCall(publishRequest.build());
  }

  private void publishOutstandingBatch(final OutstandingBatch outstandingBatch) {
    final ApiFutureCallback<PublishResponse> futureCallback =
        new ApiFutureCallback<PublishResponse>() {
          @Override
          public void onSuccess(PublishResponse result) {
            try {
              if (result.getMessageIdsCount() != outstandingBatch.size()) {
                Throwable t =
                    new IllegalStateException(
                        String.format(
                            "The publish result count %s does not match "
                                + "the expected %s results. Please contact Cloud Pub/Sub support "
                                + "if this frequently occurs",
                            result.getMessageIdsCount(), outstandingBatch.size()));
                for (OutstandingPublish oustandingMessage : outstandingBatch.outstandingPublishes) {
                  oustandingMessage.publishResult.setException(t);
                }
                return;
              }

              Iterator<OutstandingPublish> messagesResultsIt =
                  outstandingBatch.outstandingPublishes.iterator();
              for (String messageId : result.getMessageIdsList()) {
                messagesResultsIt.next().publishResult.set(messageId);
              }
            } finally {
              messagesWaiter.incrementPendingMessages(-outstandingBatch.size());
            }
          }

          @Override
          public void onFailure(Throwable t) {
            try {
              for (OutstandingPublish outstandingPublish : outstandingBatch.outstandingPublishes) {
                outstandingPublish.publishResult.setException(t);
              }
            } finally {
              messagesWaiter.incrementPendingMessages(-outstandingBatch.size());
            }
          }
        };

    if (outstandingBatch.orderingKey == null || outstandingBatch.orderingKey.isEmpty()) {
      ApiFutures.addCallback(publishCall(outstandingBatch), futureCallback, directExecutor());
    } else {
      // If ordering key is specified, publish the batch using the sequential executor.
      sequentialExecutor.submit(
          outstandingBatch.orderingKey,
          new Callable<ApiFuture<PublishResponse>>() {
            public ApiFuture<PublishResponse> call() {
              ApiFuture<PublishResponse> future = publishCall(outstandingBatch);
              ApiFutures.addCallback(future, futureCallback, directExecutor());
              return future;
            }
          });
    }
  }

  private static final class OutstandingBatch {
    final List<OutstandingPublish> outstandingPublishes;
    final long creationTime;
    int attempt;
    int batchSizeBytes;
    final String orderingKey;

    OutstandingBatch(
        List<OutstandingPublish> outstandingPublishes, int batchSizeBytes, String orderingKey) {
      this.outstandingPublishes = outstandingPublishes;
      attempt = 1;
      creationTime = System.currentTimeMillis();
      this.batchSizeBytes = batchSizeBytes;
      this.orderingKey = orderingKey;
    }

    public int getAttempt() {
      return attempt;
    }

    public int size() {
      return outstandingPublishes.size();
    }
  }

  private static final class OutstandingPublish {
    SettableApiFuture<String> publishResult;
    PubsubMessage message;

    OutstandingPublish(SettableApiFuture<String> publishResult, PubsubMessage message) {
      this.publishResult = publishResult;
      this.message = message;
    }
  }

  /** The batching settings configured on this {@code Publisher}. */
  public BatchingSettings getBatchingSettings() {
    return batchingSettings;
  }

  private long getMaxBatchBytes() {
    return getBatchingSettings().getRequestByteThreshold();
  }

  /**
   * Schedules immediate publishing of any outstanding messages and waits until all are processed.
   *
   * <p>Sends remaining outstanding messages and prevents future calls to publish. This method
   * should be invoked prior to deleting the {@link Publisher} object in order to ensure that no
   * pending messages are lost.
   */
  public void shutdown() throws Exception {
    if (shutdown.getAndSet(true)) {
      throw new IllegalStateException("Cannot shut down a publisher already shut-down.");
    }
    if (currentAlarmFuture != null && activeAlarm.getAndSet(false)) {
      currentAlarmFuture.cancel(false);
    }
    publishAllOutstanding();
    messagesWaiter.waitNoMessages();
    for (AutoCloseable closeable : closeables) {
      closeable.close();
    }
    publisherStub.shutdown();
  }

  /**
   * Wait for all work has completed execution after a {@link #shutdown()} request, or the timeout
   * occurs, or the current thread is interrupted.
   *
   * <p>Call this method to make sure all resources are freed properly.
   */
  public boolean awaitTermination(long duration, TimeUnit unit) throws InterruptedException {
    return publisherStub.awaitTermination(duration, unit);
  }

  private boolean hasBatchingBytes() {
    return getMaxBatchBytes() > 0;
  }

  /**
   * Constructs a new {@link Builder} using the given topic.
   *
   * <p>Example of creating a {@code Publisher}.
   *
   * <pre>{@code
   * String projectName = "my_project";
   * String topicName = "my_topic";
   * ProjectTopicName topic = ProjectTopicName.create(projectName, topicName);
   * Publisher publisher = Publisher.newBuilder(topic).build();
   * try {
   *   // ...
   * } finally {
   *   // When finished with the publisher, make sure to shutdown to free up resources.
   *   publisher.shutdown();
   *   publisher.awaitTermination(1, TimeUnit.MINUTES);
   * }
   * }</pre>
   */
  public static Builder newBuilder(TopicName topicName) {
    return newBuilder(topicName.toString());
  }

  /**
   * Constructs a new {@link Builder} using the given topic.
   *
   * <p>Example of creating a {@code Publisher}.
   *
   * <pre>{@code
   * String topic = "projects/my_project/topics/my_topic";
   * Publisher publisher = Publisher.newBuilder(topic).build();
   * try {
   *   // ...
   * } finally {
   *   // When finished with the publisher, make sure to shutdown to free up resources.
   *   publisher.shutdown();
   *   publisher.awaitTermination(1, TimeUnit.MINUTES);
   * }
   * }</pre>
   */
  public static Builder newBuilder(String topicName) {
    return new Builder(topicName);
  }

  /** A builder of {@link Publisher}s. */
  public static final class Builder {
    static final Duration MIN_TOTAL_TIMEOUT = Duration.ofSeconds(10);
    static final Duration MIN_RPC_TIMEOUT = Duration.ofMillis(10);

    // Meaningful defaults.
    static final long DEFAULT_ELEMENT_COUNT_THRESHOLD = 100L;
    static final long DEFAULT_REQUEST_BYTES_THRESHOLD = 1000L; // 1 kB
    static final Duration DEFAULT_DELAY_THRESHOLD = Duration.ofMillis(1);
    static final Duration DEFAULT_RPC_TIMEOUT = Duration.ofSeconds(10);
    static final Duration DEFAULT_TOTAL_TIMEOUT = MIN_TOTAL_TIMEOUT;
    static final BatchingSettings DEFAULT_BATCHING_SETTINGS =
        BatchingSettings.newBuilder()
            .setDelayThreshold(DEFAULT_DELAY_THRESHOLD)
            .setRequestByteThreshold(DEFAULT_REQUEST_BYTES_THRESHOLD)
            .setElementCountThreshold(DEFAULT_ELEMENT_COUNT_THRESHOLD)
            .build();
    static final RetrySettings DEFAULT_RETRY_SETTINGS =
        RetrySettings.newBuilder()
            .setTotalTimeout(DEFAULT_TOTAL_TIMEOUT)
            .setInitialRetryDelay(Duration.ofMillis(5))
            .setRetryDelayMultiplier(2)
            .setMaxRetryDelay(Duration.ofMillis(Long.MAX_VALUE))
            .setInitialRpcTimeout(DEFAULT_RPC_TIMEOUT)
            .setRpcTimeoutMultiplier(2)
            .setMaxRpcTimeout(DEFAULT_RPC_TIMEOUT)
            .build();
    static final boolean DEFAULT_ENABLE_MESSAGE_ORDERING = false;
    private static final int THREADS_PER_CPU = 5;
    static final ExecutorProvider DEFAULT_EXECUTOR_PROVIDER =
        InstantiatingExecutorProvider.newBuilder()
            .setExecutorThreadCount(THREADS_PER_CPU * Runtime.getRuntime().availableProcessors())
            .build();

    String topicName;

    // Batching options
    BatchingSettings batchingSettings = DEFAULT_BATCHING_SETTINGS;

    RetrySettings retrySettings = DEFAULT_RETRY_SETTINGS;

    boolean enableMessageOrdering = DEFAULT_ENABLE_MESSAGE_ORDERING;

    TransportChannelProvider channelProvider =
        TopicAdminSettings.defaultGrpcTransportProviderBuilder().setChannelsPerCpu(1).build();

    HeaderProvider headerProvider = new NoHeaderProvider();
    HeaderProvider internalHeaderProvider =
        TopicAdminSettings.defaultApiClientHeaderProviderBuilder().build();
    ExecutorProvider executorProvider = DEFAULT_EXECUTOR_PROVIDER;
    CredentialsProvider credentialsProvider =
        TopicAdminSettings.defaultCredentialsProviderBuilder().build();

    ApiFunction<PubsubMessage, PubsubMessage> messageTransform =
        new ApiFunction<PubsubMessage, PubsubMessage>() {
          @Override
          public PubsubMessage apply(PubsubMessage input) {
            return input;
          }
        };

    private Builder(String topic) {
      this.topicName = Preconditions.checkNotNull(topic);
    }

    /**
     * {@code ChannelProvider} to use to create Channels, which must point at Cloud Pub/Sub
     * endpoint.
     *
     * <p>For performance, this client benefits from having multiple underlying connections. See
     * {@link com.google.api.gax.grpc.InstantiatingGrpcChannelProvider.Builder#setPoolSize(int)}.
     */
    public Builder setChannelProvider(TransportChannelProvider channelProvider) {
      this.channelProvider = Preconditions.checkNotNull(channelProvider);
      return this;
    }

    /**
     * Sets the static header provider. The header provider will be called during client
     * construction only once. The headers returned by the provider will be cached and supplied as
     * is for each request issued by the constructed client. Some reserved headers can be overridden
     * (e.g. Content-Type) or merged with the default value (e.g. User-Agent) by the underlying
     * transport layer.
     *
     * @param headerProvider the header provider
     * @return the builder
     */
    @BetaApi
    public Builder setHeaderProvider(HeaderProvider headerProvider) {
      this.headerProvider = Preconditions.checkNotNull(headerProvider);
      return this;
    }

    /**
     * Sets the static header provider for getting internal (library-defined) headers. The header
     * provider will be called during client construction only once. The headers returned by the
     * provider will be cached and supplied as is for each request issued by the constructed client.
     * Some reserved headers can be overridden (e.g. Content-Type) or merged with the default value
     * (e.g. User-Agent) by the underlying transport layer.
     *
     * @param internalHeaderProvider the internal header provider
     * @return the builder
     */
    Builder setInternalHeaderProvider(HeaderProvider internalHeaderProvider) {
      this.internalHeaderProvider = Preconditions.checkNotNull(internalHeaderProvider);
      return this;
    }

    /** {@code CredentialsProvider} to use to create Credentials to authenticate calls. */
    public Builder setCredentialsProvider(CredentialsProvider credentialsProvider) {
      this.credentialsProvider = Preconditions.checkNotNull(credentialsProvider);
      return this;
    }

    // Batching options
    public Builder setBatchingSettings(BatchingSettings batchingSettings) {
      Preconditions.checkNotNull(batchingSettings);
      Preconditions.checkNotNull(batchingSettings.getElementCountThreshold());
      Preconditions.checkArgument(batchingSettings.getElementCountThreshold() > 0);
      Preconditions.checkNotNull(batchingSettings.getRequestByteThreshold());
      Preconditions.checkArgument(batchingSettings.getRequestByteThreshold() > 0);
      Preconditions.checkNotNull(batchingSettings.getDelayThreshold());
      Preconditions.checkArgument(batchingSettings.getDelayThreshold().toMillis() > 0);
      this.batchingSettings = batchingSettings;
      return this;
    }

    /** Configures the Publisher's retry parameters. */
    public Builder setRetrySettings(RetrySettings retrySettings) {
      Preconditions.checkArgument(
          retrySettings.getTotalTimeout().compareTo(MIN_TOTAL_TIMEOUT) >= 0);
      Preconditions.checkArgument(
          retrySettings.getInitialRpcTimeout().compareTo(MIN_RPC_TIMEOUT) >= 0);
      this.retrySettings = retrySettings;
      return this;
    }

    /** Sets the message ordering option. */
    public Builder setEnableMessageOrdering(boolean enableMessageOrdering) {
      this.enableMessageOrdering = enableMessageOrdering;
      return this;
    }

    /** Gives the ability to set a custom executor to be used by the library. */
    public Builder setExecutorProvider(ExecutorProvider executorProvider) {
      this.executorProvider = Preconditions.checkNotNull(executorProvider);
      return this;
    }

    /**
     * Gives the ability to set an {@link ApiFunction} that will transform the {@link PubsubMessage}
     * before it is sent
     */
    @BetaApi
    public Builder setTransform(ApiFunction<PubsubMessage, PubsubMessage> messageTransform) {
      this.messageTransform =
          Preconditions.checkNotNull(messageTransform, "The messageTransform cannnot be null.");
      return this;
    }

    public Publisher build() throws IOException {
      return new Publisher(this);
    }
  }

  private static class MessagesBatch {
    private List<OutstandingPublish> messages = new LinkedList<>();
    private int batchedBytes;
    private String orderingKey;

    private MessagesBatch(String orderingKey) {
      this.orderingKey = orderingKey;
    }

    private OutstandingBatch popOutstandingBatch() {
      OutstandingBatch batch = new OutstandingBatch(messages, batchedBytes, orderingKey);
      reset();
      return batch;
    }

    private void reset() {
      messages = new LinkedList<>();
      batchedBytes = 0;
    }

    private boolean isEmpty() {
      return messages.isEmpty();
    }

    private int getBatchedBytes() {
      return batchedBytes;
    }

    private void addMessage(OutstandingPublish message, int messageSize) {
      messages.add(message);
      batchedBytes += messageSize;
    }

    private int getMessagesCount() {
      return messages.size();
    }
  }
}<|MERGE_RESOLUTION|>--- conflicted
+++ resolved
@@ -257,21 +257,7 @@
       }
 
       // Setup the next duration based delivery alarm if there are messages batched.
-<<<<<<< HEAD
-      if (!messagesBatch.isEmpty()) {
-        setupDurationBasedPublishAlarm();
-      } else {
-        messagesBatches.remove(orderingKey);
-        if (currentAlarmFuture != null) {
-          logger.log(Level.FINER, "Cancelling alarm, no more messages");
-          if (activeAlarm.getAndSet(false)) {
-            currentAlarmFuture.cancel(false);
-          }
-        }
-      }
-=======
       setupAlarm();
->>>>>>> e67fd018
     } finally {
       messagesBatchLock.unlock();
     }
@@ -298,7 +284,7 @@
   }
 
   private void setupAlarm() {
-    if (!messagesBatch.isEmpty()) {
+    if (!messagesBatches.isEmpty()) {
       if (!activeAlarm.getAndSet(true)) {
         long delayThresholdMs = getBatchingSettings().getDelayThreshold().toMillis();
         logger.log(Level.FINER, "Setting up alarm for the next {0} ms.", delayThresholdMs);
