/*
 * Copyright 2019 Google LLC
 *
 * Licensed under the Apache License, Version 2.0 (the "License");
 * you may not use this file except in compliance with the License.
 * You may obtain a copy of the License at
 *
 *     https://www.apache.org/licenses/LICENSE-2.0
 *
 * Unless required by applicable law or agreed to in writing, software
 * distributed under the License is distributed on an "AS IS" BASIS,
 * WITHOUT WARRANTIES OR CONDITIONS OF ANY KIND, either express or implied.
 * See the License for the specific language governing permissions and
 * limitations under the License.
 */

package com.google.cloud.spanner;

import com.google.api.gax.grpc.testing.MockGrpcService;
import com.google.cloud.ByteArray;
import com.google.cloud.Date;
import com.google.cloud.spanner.TransactionRunnerImpl.TransactionContextImpl;
import com.google.common.base.Optional;
import com.google.common.base.Preconditions;
import com.google.common.base.Throwables;
import com.google.protobuf.AbstractMessage;
import com.google.protobuf.ByteString;
import com.google.protobuf.Duration;
import com.google.protobuf.Empty;
import com.google.protobuf.Timestamp;
import com.google.protobuf.Value.KindCase;
import com.google.rpc.Code;
import com.google.rpc.RetryInfo;
import com.google.spanner.v1.BeginTransactionRequest;
import com.google.spanner.v1.CommitRequest;
import com.google.spanner.v1.CommitResponse;
import com.google.spanner.v1.CreateSessionRequest;
import com.google.spanner.v1.DeleteSessionRequest;
import com.google.spanner.v1.ExecuteBatchDmlRequest;
import com.google.spanner.v1.ExecuteBatchDmlResponse;
import com.google.spanner.v1.ExecuteSqlRequest;
import com.google.spanner.v1.GetSessionRequest;
import com.google.spanner.v1.ListSessionsRequest;
import com.google.spanner.v1.ListSessionsResponse;
import com.google.spanner.v1.PartialResultSet;
import com.google.spanner.v1.Partition;
import com.google.spanner.v1.PartitionQueryRequest;
import com.google.spanner.v1.PartitionReadRequest;
import com.google.spanner.v1.PartitionResponse;
import com.google.spanner.v1.ReadRequest;
import com.google.spanner.v1.ResultSet;
import com.google.spanner.v1.ResultSetMetadata;
import com.google.spanner.v1.ResultSetStats;
import com.google.spanner.v1.RollbackRequest;
import com.google.spanner.v1.Session;
import com.google.spanner.v1.SpannerGrpc.SpannerImplBase;
import com.google.spanner.v1.StructType;
import com.google.spanner.v1.StructType.Field;
import com.google.spanner.v1.Transaction;
import com.google.spanner.v1.TransactionOptions;
import com.google.spanner.v1.TransactionOptions.ModeCase;
import com.google.spanner.v1.TransactionOptions.ReadWrite;
import com.google.spanner.v1.TransactionSelector;
import com.google.spanner.v1.Type;
import com.google.spanner.v1.TypeCode;
import io.grpc.Metadata;
import io.grpc.ServerServiceDefinition;
import io.grpc.Status;
import io.grpc.StatusRuntimeException;
import io.grpc.protobuf.lite.ProtoLiteUtils;
import io.grpc.stub.StreamObserver;
import java.util.ArrayList;
import java.util.Arrays;
import java.util.Collection;
import java.util.Collections;
import java.util.Comparator;
import java.util.Iterator;
import java.util.LinkedList;
import java.util.List;
import java.util.Map;
import java.util.Map.Entry;
import java.util.Queue;
import java.util.Random;
import java.util.UUID;
import java.util.concurrent.ConcurrentHashMap;
import java.util.concurrent.ConcurrentLinkedQueue;
import java.util.concurrent.ConcurrentMap;
import java.util.concurrent.TimeUnit;
import java.util.concurrent.atomic.AtomicBoolean;
import java.util.concurrent.atomic.AtomicLong;
import java.util.concurrent.locks.ReadWriteLock;
import java.util.concurrent.locks.ReentrantReadWriteLock;
import org.threeten.bp.Instant;

/**
 * In-process mock implementation of a Cloud Spanner server. The user must specify the results the
 * server should return for queries and updates by calling {@link
 * MockSpannerServiceImpl#putStatementResult(StatementResult)}. Note that the SQL statements that
 * are put as statement results are not parsed and are only used as a key know which result to
 * return. This also means that small stylistic differences between two SQL statements will be
 * regarded as two different SQL statements by the mock server.
 *
 * <p>Session and transaction creation is automatically managed and does not need to be mocked.
 *
 * <p>Usage:
 *
 * <pre>{@code
 * Statement statementSelect1 = Statement.of("SELECT 1 AS COL1");
 * com.google.spanner.v1.ResultSetMetadata select1Metadata =
 *     com.google.spanner.v1.ResultSetMetadata.newBuilder()
 *         .setRowType(
 *             StructType.newBuilder()
 *                 .addFields(
 *                     Field.newBuilder()
 *                         .setName("COL1")
 *                         .setType(
 *                             com.google.spanner.v1.Type.newBuilder()
 *                                 .setCode(TypeCode.INT64)
 *                                 .build())
 *                         .build())
 *                 .build())
 *         .build();
 * com.google.spanner.v1.ResultSet select1ResultSet =
 *     com.google.spanner.v1.ResultSet.newBuilder()
 *         .addRows(
 *             ListValue.newBuilder()
 *                 .addValues(com.google.protobuf.Value.newBuilder().setStringValue("1").build())
 *                 .build())
 *         .setMetadata(select1Metadata)
 *         .build();
 * Statement updateStatement = Statement.of("UPDATE FOO SET BAR=1 WHERE BAZ=2");
 * MockSpannerServiceImpl mockSpanner = new MockSpannerServiceImpl();
 * mockSpanner.putStatementResult(StatementResult.of(statementSelect1, select1ResultSet));
 * mockSpanner.putStatementResult(StatementResult.of(updateStatement, 1L));
 * MockServiceHelper serviceHelper =
 *     new MockServiceHelper("in-process-1", Arrays.<MockGrpcService>asList(mockSpanner));
 * serviceHelper.start();
 *
 * serviceHelper.reset();
 * TransportChannelProvider channelProvider = serviceHelper.createChannelProvider();
 * SpannerSettings settings =
 *     SpannerSettings.newBuilder()
 *         .setTransportChannelProvider(channelProvider)
 *         .setCredentialsProvider(NoCredentialsProvider.create())
 *         .build();
 * SpannerClient spannerClient = SpannerClient.create(settings);
 * Spanner spanner =
 *     SpannerOptions.newBuilder()
 *         .setChannelProvider(channelProvider)
 *         .setCredentials(NoCredentials.getInstance())
 *         .build()
 *         .getService();
 * DatabaseClient dbClient =
 *     spanner.getDatabaseClient(DatabaseId.of("PROJECT_ID", "INSTANCE_ID", "DATABASE_ID"));
 * try (ResultSet resultSet =
 *     dbClient.singleUse().executeQuery(Statement.of("SELECT 1 AS COL1"))) {
 *   while (resultSet.next()) {
 *     System.out.println("COL1: " + resultSet.getLong("COL1"));
 *   }
 * }
 * long updateCount =
 *     dbClient
 *         .readWriteTransaction()
 *         .run(
 *             new TransactionCallable<Long>() {
 *               @Override
 *               public Long run(TransactionContext transaction) throws Exception {
 *                 return transaction.executeUpdate(
 *                     Statement.of("UPDATE FOO SET BAR=1 WHERE BAZ=2"));
 *               }
 *             });
 * System.out.println("Update count: " + updateCount);
 * spannerClient.close();
 * }</pre>
 */
public class MockSpannerServiceImpl extends SpannerImplBase implements MockGrpcService {
  private static class PartialResultSetsIterator implements Iterator<PartialResultSet> {
    private static final int MAX_ROWS_IN_CHUNK = 1;

    private final ResultSet resultSet;
    private boolean hasNext;
    private boolean first = true;
    private int currentRow = 0;

    private PartialResultSetsIterator(ResultSet resultSet) {
      this.resultSet = resultSet;
      this.hasNext = true;
    }

    @Override
    public boolean hasNext() {
      return hasNext;
    }

    @Override
    public PartialResultSet next() {
      PartialResultSet.Builder builder = PartialResultSet.newBuilder();
      if (first) {
        builder.setMetadata(resultSet.getMetadata());
        first = false;
      }
      int recordCount = 0;
      while (recordCount < MAX_ROWS_IN_CHUNK && currentRow < resultSet.getRowsCount()) {
        builder.addAllValues(resultSet.getRows(currentRow).getValuesList());
        recordCount++;
        currentRow++;
      }
      hasNext = currentRow < resultSet.getRowsCount();
      return builder.build();
    }

    @Override
    public void remove() {
      throw new UnsupportedOperationException();
    }
  }

  /** The result of a statement that is executed on a {@link MockSpannerServiceImpl}. */
  public static class StatementResult {
    private enum StatementResultType {
      RESULT_SET,
      UPDATE_COUNT,
      EXCEPTION;
    }

    private final StatementResultType type;
    private final Statement statement;
    private final Long updateCount;
    private final ResultSet resultSet;
    private final StatusRuntimeException exception;

    /** Creates a {@link StatementResult} for a query that returns a {@link ResultSet}. */
    public static StatementResult query(Statement statement, ResultSet resultSet) {
      return new StatementResult(statement, resultSet);
    }

    /** Creates a {@link StatementResult} for a read request. */
    public static StatementResult read(
        String table, KeySet keySet, Iterable<String> columns, ResultSet resultSet) {
      return new StatementResult(table, keySet, columns, resultSet);
    }

    /** Creates a {@link StatementResult} for a DML statement that returns an update count. */
    public static StatementResult update(Statement statement, long updateCount) {
      return new StatementResult(statement, updateCount);
    }

    /** Creates a {@link StatementResult} for statement that should return an error. */
    public static StatementResult exception(Statement statement, StatusRuntimeException exception) {
      return new StatementResult(statement, exception);
    }

    /**
     * Creates a {@link Statement} for a read statement. This {@link Statement} can be used to mock
     * a result for a read request.
     */
    public static Statement createReadStatement(
        String table, KeySet keySet, Iterable<String> columns) {
      Preconditions.checkNotNull(table);
      Preconditions.checkNotNull(keySet);
      Preconditions.checkNotNull(columns);
      Preconditions.checkArgument(
          isValidKeySet(keySet),
          "Currently only KeySet.all() and KeySet.singleKey(Key.of()) are supported for read statements");
      StringBuilder builder = new StringBuilder("SELECT ");
      boolean first = true;
      for (String col : columns) {
        if (!first) {
          builder.append(", ");
        }
        builder.append(col);
      }
      builder.append(" FROM ").append(table);
      if (keySet.isAll()) {
        builder.append(" WHERE 1=1");
      } else {
        builder.append(" WHERE ID=1");
      }
      return Statement.of(builder.toString());
    }

    private static boolean isValidKeySet(KeySet keySet) {
      if (keySet.isAll()) {
        return true;
      }
      int keys = 0;
      for (Key key : keySet.getKeys()) {
        keys++;
        if (key.size() != 0) {
          return false;
        }
      }
      return keys == 1;
    }

    private StatementResult(Statement statement, Long updateCount) {
      this.statement = Preconditions.checkNotNull(statement);
      this.updateCount = Preconditions.checkNotNull(updateCount);
      this.resultSet = null;
      this.exception = null;
      this.type = StatementResultType.UPDATE_COUNT;
    }

    private StatementResult(Statement statement, ResultSet resultSet) {
      this.statement = Preconditions.checkNotNull(statement);
      this.resultSet = Preconditions.checkNotNull(resultSet);
      this.updateCount = null;
      this.exception = null;
      this.type = StatementResultType.RESULT_SET;
    }

    private StatementResult(
        String table, KeySet keySet, Iterable<String> columns, ResultSet resultSet) {
      this.statement = createReadStatement(table, keySet, columns);
      this.resultSet = Preconditions.checkNotNull(resultSet);
      this.updateCount = null;
      this.exception = null;
      this.type = StatementResultType.RESULT_SET;
    }

    private StatementResult(Statement statement, StatusRuntimeException exception) {
      this.statement = Preconditions.checkNotNull(statement);
      this.exception = Preconditions.checkNotNull(exception);
      this.resultSet = null;
      this.updateCount = null;
      this.type = StatementResultType.EXCEPTION;
    }

    private StatementResultType getType() {
      return type;
    }

    private ResultSet getResultSet() {
      Preconditions.checkState(
          type == StatementResultType.RESULT_SET,
          "This statement result does not contain a result set");
      return resultSet;
    }

    private Long getUpdateCount() {
      Preconditions.checkState(
          type == StatementResultType.UPDATE_COUNT,
          "This statement result does not contain an update count");
      return updateCount;
    }

    private StatusRuntimeException getException() {
      Preconditions.checkState(
          type == StatementResultType.EXCEPTION,
          "This statement result does not contain an exception");
      return exception;
    }
  }

  /** Class for simulating execution time of server calls. */
  public static class SimulatedExecutionTime {
    private static final Random RANDOM = new Random();
    private final int minimumExecutionTime;
    private final int randomExecutionTime;
    private final Queue<Exception> exceptions;

    /**
     * Creates a simulated execution time that will always be somewhere between <code>
     * minimumExecutionTime+randomExecutionTime</code> milliseconds long.
     *
     * @param minimumExecutionTime The minimum number of milliseconds the execution of the method
     *     should be.
     * @param randomExecutionTime The maximum random number of milliseconds that should be added to
     *     the minimum execution time.
     * @return a {@link SimulatedExecutionTime} that can be set as the execution time of a server
     *     call on a {@link MockSpannerServiceImpl}.
     */
    public static SimulatedExecutionTime ofMinimumAndRandomTime(
        int minimumExecutionTime, int randomExecutionTime) {
      return new SimulatedExecutionTime(minimumExecutionTime, randomExecutionTime);
    }

    public static SimulatedExecutionTime none() {
      return new SimulatedExecutionTime(0, 0);
    }

    public static SimulatedExecutionTime ofException(Exception exception) {
      return new SimulatedExecutionTime(0, 0, Arrays.asList(exception));
    }

    public static SimulatedExecutionTime ofExceptions(Collection<Exception> exceptions) {
      return new SimulatedExecutionTime(0, 0, exceptions);
    }

    public static SimulatedExecutionTime ofMinimumAndRandomTimeAndExceptions(
        int minimumExecutionTime, int randomExecutionTime, Collection<Exception> exceptions) {
      return new SimulatedExecutionTime(minimumExecutionTime, randomExecutionTime, exceptions);
    }

    private SimulatedExecutionTime(int minimum, int random) {
      this(minimum, random, Collections.<Exception>emptyList());
    }

    private SimulatedExecutionTime(int minimum, int random, Collection<Exception> exceptions) {
      Preconditions.checkArgument(minimum >= 0, "Minimum execution time must be >= 0");
      Preconditions.checkArgument(random >= 0, "Random execution time must be >= 0");
      this.minimumExecutionTime = minimum;
      this.randomExecutionTime = random;
      this.exceptions = new LinkedList<>(exceptions);
    }

    private void simulateExecutionTime(
        Queue<Exception> globalExceptions, ReadWriteLock freezeLock) {
      try {
        freezeLock.readLock().lock();
        checkException(globalExceptions);
        checkException(this.exceptions);
        if (minimumExecutionTime > 0 || randomExecutionTime > 0) {
          try {
            Thread.sleep(
                (randomExecutionTime == 0 ? 0 : RANDOM.nextInt(randomExecutionTime))
                    + minimumExecutionTime);
          } catch (InterruptedException e) {
            Thread.currentThread().interrupt();
          }
        }
      } finally {
        freezeLock.readLock().unlock();
      }
    }

    private static void checkException(Queue<Exception> exceptions) {
      Exception e = exceptions.poll();
      if (e != null) {
        Throwables.throwIfUnchecked(e);
        throw Status.INTERNAL.withDescription(e.getMessage()).withCause(e).asRuntimeException();
      }
    }
  }

  public static final SimulatedExecutionTime NO_EXECUTION_TIME = SimulatedExecutionTime.none();

  private final Random random = new Random();
  private double abortProbability = 0.0010D;

  private final ReadWriteLock freezeLock = new ReentrantReadWriteLock();
  private final Queue<Exception> exceptions = new ConcurrentLinkedQueue<>();
  private final ConcurrentMap<Statement, StatementResult> statementResults =
      new ConcurrentHashMap<>();
  private final ConcurrentMap<String, Session> sessions = new ConcurrentHashMap<>();
  private ConcurrentMap<String, Instant> sessionLastUsed = new ConcurrentHashMap<>();
  private final ConcurrentMap<ByteString, Transaction> transactions = new ConcurrentHashMap<>();
  private final ConcurrentMap<ByteString, Boolean> isPartitionedDmlTransaction =
      new ConcurrentHashMap<>();
  private final ConcurrentMap<ByteString, Boolean> abortedTransactions = new ConcurrentHashMap<>();
  private final AtomicBoolean abortNextTransaction = new AtomicBoolean();
  private final ConcurrentMap<String, AtomicLong> transactionCounters = new ConcurrentHashMap<>();
  private final ConcurrentMap<String, List<ByteString>> partitionTokens = new ConcurrentHashMap<>();
  private ConcurrentMap<ByteString, Instant> transactionLastUsed = new ConcurrentHashMap<>();

  private SimulatedExecutionTime beginTransactionExecutionTime = NO_EXECUTION_TIME;
  private SimulatedExecutionTime commitExecutionTime = NO_EXECUTION_TIME;
  private SimulatedExecutionTime createSessionExecutionTime = NO_EXECUTION_TIME;
  private SimulatedExecutionTime deleteSessionExecutionTime = NO_EXECUTION_TIME;
  private SimulatedExecutionTime executeBatchDmlExecutionTime = NO_EXECUTION_TIME;
  private SimulatedExecutionTime executeSqlExecutionTime = NO_EXECUTION_TIME;
  private SimulatedExecutionTime executeStreamingSqlExecutionTime = NO_EXECUTION_TIME;
  private SimulatedExecutionTime getSessionExecutionTime = NO_EXECUTION_TIME;
  private SimulatedExecutionTime listSessionsExecutionTime = NO_EXECUTION_TIME;
  private SimulatedExecutionTime partitionQueryExecutionTime = NO_EXECUTION_TIME;
  private SimulatedExecutionTime partitionReadExecutionTime = NO_EXECUTION_TIME;
  private SimulatedExecutionTime readExecutionTime = NO_EXECUTION_TIME;
  private SimulatedExecutionTime rollbackExecutionTime = NO_EXECUTION_TIME;
  private SimulatedExecutionTime streamingReadExecutionTime = NO_EXECUTION_TIME;

  private String generateSessionName(String database) {
    return String.format("%s/sessions/%s", database, UUID.randomUUID().toString());
  }

  private ByteString generateTransactionName(String session) {
    AtomicLong counter = transactionCounters.get(session);
    if (counter == null) {
      counter = new AtomicLong();
      transactionCounters.put(session, counter);
    }
    return ByteString.copyFromUtf8(
        String.format("%s/transactions/%d", session, counter.incrementAndGet()));
  }

  private ByteString generatePartitionToken(String session, ByteString transactionId) {
    ByteString token = ByteString.copyFromUtf8(UUID.randomUUID().toString());
    String key = partitionKey(session, transactionId);
    List<ByteString> tokens = partitionTokens.get(key);
    if (tokens == null) {
      tokens = new ArrayList<>(5);
      partitionTokens.put(key, tokens);
    }
    tokens.add(token);
    return token;
  }

  private String partitionKey(String session, ByteString transactionId) {
    return String.format("%s/transactions/%s", session, transactionId.toStringUtf8());
  }

  private Timestamp getCurrentGoogleTimestamp() {
    long current = System.currentTimeMillis();
    long seconds = TimeUnit.MILLISECONDS.toSeconds(current);
    int nanos = (int) TimeUnit.MILLISECONDS.toNanos(current - TimeUnit.SECONDS.toMillis(seconds));
    return Timestamp.newBuilder().setSeconds(seconds).setNanos(nanos).build();
  }

  /**
   * Puts a result that will be returned by this service. {@link StatementResult#statement} will be
   * used as a key for the result, and any existing {@link StatementResult} for the same {@link
   * Statement} will be overwritten.
   */
  public void putStatementResult(StatementResult result) {
    Preconditions.checkNotNull(result);
    statementResults.put(result.statement, result);
  }

  private StatementResult getResult(Statement statement) {
    StatementResult res = statementResults.get(statement);
    if (res == null) {
      throw Status.INTERNAL
          .withDescription(
              String.format(
                  "There is no result registered for the statement: %s\n"
                      + "Call TestSpannerImpl#addStatementResult(StatementResult) before executing the statement.",
                  statement.toString()))
          .asRuntimeException();
    }
    return res;
  }

  /** Sets the probability that this mock server aborts a read/write transaction at random. */
  public void setAbortProbability(double probability) {
    Preconditions.checkArgument(
        probability >= 0D && probability <= 1D, "Probability must be >= 0 and <= 1");
    this.abortProbability = probability;
  }

  /**
   * Instruct the mock server to abort the specified transaction. Use this method to test handling
   * of {@link AbortedException} in your code.
   */
  public void abortTransaction(TransactionContext transactionContext) {
    Preconditions.checkNotNull(transactionContext);
    if (transactionContext instanceof TransactionContextImpl) {
      TransactionContextImpl impl = (TransactionContextImpl) transactionContext;
      ByteString id =
          impl.getTransactionSelector() == null ? null : impl.getTransactionSelector().getId();
      if (id != null) {
        markAbortedTransaction(id);
      }
    } else {
      throw new IllegalArgumentException(
          "Unsupported TransactionContext type: " + transactionContext.getClass().getName());
    }
  }

  /** Instruct the mock server to abort the next transaction that is created. */
  public void abortNextTransaction() {
    abortNextTransaction.set(true);
  }

  /** Instruct the mock server to abort all transactions currently active on the server. */
  public void abortAllTransactions() {
<<<<<<< HEAD
    for(ByteString id : transactions.keySet()) {
=======
    for (ByteString id : transactions.keySet()) {
>>>>>>> 73fbc456
      markAbortedTransaction(id);
    }
  }

<<<<<<< HEAD
  public void freeze() {
    freezeLock.writeLock().lock();
  }

  public void unfreeze() {
    freezeLock.writeLock().unlock();
  }

=======
>>>>>>> 73fbc456
  @Override
  public void createSession(
      CreateSessionRequest request, StreamObserver<Session> responseObserver) {
    Preconditions.checkNotNull(request.getDatabase());
    String name = generateSessionName(request.getDatabase());
    try {
      createSessionExecutionTime.simulateExecutionTime(exceptions, freezeLock);
      Timestamp now = getCurrentGoogleTimestamp();
      Session session =
          Session.newBuilder()
              .setCreateTime(now)
              .setName(name)
              .setApproximateLastUseTime(now)
              .build();
      Session prev = sessions.putIfAbsent(name, session);
      if (prev == null) {
        sessionLastUsed.put(name, Instant.now());
        responseObserver.onNext(session);
        responseObserver.onCompleted();
      } else {
        // Someone else tried to create a session with the same id. This should not be possible
        responseObserver.onError(Status.ALREADY_EXISTS.asRuntimeException());
      }
    } catch (StatusRuntimeException e) {
      sessions.remove(name);
      responseObserver.onError(e);
    } catch (Throwable e) {
      sessions.remove(name);
      responseObserver.onError(
          Status.INTERNAL
              .withDescription("Create session failed: " + e.getMessage())
              .asRuntimeException());
    }
  }

  @Override
  public void getSession(GetSessionRequest request, StreamObserver<Session> responseObserver) {
    Preconditions.checkNotNull(request.getName());
    try {
      getSessionExecutionTime.simulateExecutionTime(exceptions, freezeLock);
      Session session = sessions.get(request.getName());
      if (session == null) {
        setSessionNotFound(request.getName(), responseObserver);
      } else {
        session =
            session.toBuilder().setApproximateLastUseTime(getCurrentGoogleTimestamp()).build();
        responseObserver.onNext(session);
        responseObserver.onCompleted();
      }
    } catch (StatusRuntimeException e) {
      responseObserver.onError(e);
    } catch (Throwable t) {
      responseObserver.onError(Status.INTERNAL.asRuntimeException());
    }
  }

  private <T> void setSessionNotFound(String name, StreamObserver<T> responseObserver) {
    responseObserver.onError(
        Status.NOT_FOUND
            .withDescription(String.format("Session not found: Session with id %s not found", name))
            .asRuntimeException());
  }

  @Override
  public void listSessions(
      ListSessionsRequest request, StreamObserver<ListSessionsResponse> responseObserver) {
    try {
      listSessionsExecutionTime.simulateExecutionTime(exceptions, freezeLock);
      List<Session> res = new ArrayList<>();
      for (Session session : sessions.values()) {
        if (session.getName().startsWith(request.getDatabase())) {
          res.add(
              session.toBuilder().setApproximateLastUseTime(getCurrentGoogleTimestamp()).build());
        }
      }
      Collections.sort(
          res,
          new Comparator<Session>() {
            @Override
            public int compare(Session o1, Session o2) {
              return o1.getName().compareTo(o2.getName());
            }
          });
      responseObserver.onNext(ListSessionsResponse.newBuilder().addAllSessions(res).build());
      responseObserver.onCompleted();
    } catch (StatusRuntimeException e) {
      responseObserver.onError(e);
    } catch (Throwable t) {
      responseObserver.onError(Status.INTERNAL.asRuntimeException());
    }
  }

  @Override
  public void deleteSession(DeleteSessionRequest request, StreamObserver<Empty> responseObserver) {
    Preconditions.checkNotNull(request.getName());
    try {
      deleteSessionExecutionTime.simulateExecutionTime(exceptions, freezeLock);
      Session session = sessions.get(request.getName());
      if (session != null) {
        try {
          doDeleteSession(session);
        } catch (Throwable e) {
          responseObserver.onError(Status.INTERNAL.asRuntimeException());
          return;
        }
      }
      responseObserver.onNext(Empty.getDefaultInstance());
      responseObserver.onCompleted();
    } catch (StatusRuntimeException e) {
      responseObserver.onError(e);
    }
  }

  void doDeleteSession(Session session) {
    sessions.remove(session.getName());
    transactionCounters.remove(session.getName());
    sessionLastUsed.remove(session.getName());
  }

  @Override
  public void executeSql(ExecuteSqlRequest request, StreamObserver<ResultSet> responseObserver) {
    Preconditions.checkNotNull(request.getSession());
    Session session = sessions.get(request.getSession());
    if (session == null) {
      setSessionNotFound(request.getSession(), responseObserver);
      return;
    }
    sessionLastUsed.put(session.getName(), Instant.now());
    try {
      executeSqlExecutionTime.simulateExecutionTime(exceptions, freezeLock);
      ByteString transactionId = getTransactionId(session, request.getTransaction());
      simulateAbort(session, transactionId);
      Statement statement =
          buildStatement(request.getSql(), request.getParamTypesMap(), request.getParams());
      StatementResult result = getResult(statement);
      switch (result.getType()) {
        case EXCEPTION:
          throw result.getException();
        case RESULT_SET:
          returnResultSet(result.getResultSet(), transactionId, request.getTransaction(), responseObserver);
          break;
        case UPDATE_COUNT:
          if (isPartitionedDmlTransaction(transactionId)) {
            commitTransaction(transactionId);
            responseObserver.onNext(
                ResultSet.newBuilder()
                    .setStats(
                        ResultSetStats.newBuilder()
                            .setRowCountLowerBound(result.getUpdateCount())
                            .build())
                    .build());
          } else {
            responseObserver.onNext(
                ResultSet.newBuilder()
                    .setStats(
                        ResultSetStats.newBuilder()
                            .setRowCountExact(result.getUpdateCount())
                            .build())
                    .setMetadata(
                        ResultSetMetadata.newBuilder()
                            .setTransaction(Transaction.newBuilder().setId(transactionId).build())
                            .build())
                    .build());
          }
          break;
        default:
          throw new IllegalStateException("Unknown result type: " + result.getType());
      }
      responseObserver.onCompleted();
    } catch (StatusRuntimeException e) {
      responseObserver.onError(e);
    } catch (Throwable t) {
      responseObserver.onError(Status.INTERNAL.asRuntimeException());
    }
  }

  private ResultSetMetadata createTransactionMetadata(TransactionSelector transactionSelector) {
    if (transactionSelector.hasBegin() || transactionSelector.hasSingleUse()) {
      Transaction transaction = getTemporaryTransactionOrNull(transactionSelector);
      return ResultSetMetadata.newBuilder().setTransaction(transaction).build();
    }
    return ResultSetMetadata.getDefaultInstance();
  }

  private void returnResultSet(
      ResultSet resultSet,
      ByteString transactionId,
      TransactionSelector transactionSelector,
      StreamObserver<ResultSet> responseObserver) {
    ResultSetMetadata metadata = resultSet.getMetadata();
    if (transactionId != null) {
      metadata =
          metadata
              .toBuilder()
              .setTransaction(Transaction.newBuilder().setId(transactionId).build())
              .build();
    } else if (transactionSelector.hasBegin() || transactionSelector.hasSingleUse()) {
      Transaction transaction = getTemporaryTransactionOrNull(transactionSelector);
      metadata = metadata.toBuilder().setTransaction(transaction).build();
    }
    resultSet = resultSet.toBuilder().setMetadata(metadata).build();
    responseObserver.onNext(resultSet);
  }

  @Override
  public void executeBatchDml(
      ExecuteBatchDmlRequest request, StreamObserver<ExecuteBatchDmlResponse> responseObserver) {
    Preconditions.checkNotNull(request.getSession());
    Session session = sessions.get(request.getSession());
    if (session == null) {
      setSessionNotFound(request.getSession(), responseObserver);
      return;
    }
    sessionLastUsed.put(session.getName(), Instant.now());
    try {
      executeBatchDmlExecutionTime.simulateExecutionTime(exceptions, freezeLock);
      // Get or start transaction
      ByteString transactionId = getTransactionId(session, request.getTransaction());
      if (isPartitionedDmlTransaction(transactionId)) {
        throw Status.FAILED_PRECONDITION
            .withDescription(
                "This transaction is a partitioned DML transaction and cannot be used for batch DML updates.")
            .asRuntimeException();
      }
      simulateAbort(session, transactionId);
      List<StatementResult> results = new ArrayList<>();
      com.google.rpc.Status status =
          com.google.rpc.Status.newBuilder().setCode(Code.OK_VALUE).build();
      resultLoop:
      for (com.google.spanner.v1.ExecuteBatchDmlRequest.Statement statement :
          request.getStatementsList()) {
        try {
          Statement spannerStatement =
              buildStatement(
                  statement.getSql(), statement.getParamTypesMap(), statement.getParams());
          StatementResult res = getResult(spannerStatement);
          switch (res.getType()) {
            case EXCEPTION:
              status =
                  com.google.rpc.Status.newBuilder()
                      .setCode(res.getException().getStatus().getCode().value())
                      .build();
              break resultLoop;
            case RESULT_SET:
              throw Status.INVALID_ARGUMENT
                  .withDescription("Not a DML statement: " + statement.getSql())
                  .asRuntimeException();
            case UPDATE_COUNT:
              results.add(res);
              break;
            default:
              throw new IllegalStateException("Unknown result type: " + res.getType());
          }
        } catch (StatusRuntimeException e) {
          status =
              com.google.rpc.Status.newBuilder()
                  .setCode(e.getStatus().getCode().value())
                  .setMessage(e.getMessage())
                  .build();
          break;
        } catch (Exception e) {
          status =
              com.google.rpc.Status.newBuilder()
                  .setCode(Code.UNKNOWN_VALUE)
                  .setMessage(e.getMessage())
                  .build();
          break;
        }
      }
      ExecuteBatchDmlResponse.Builder builder = ExecuteBatchDmlResponse.newBuilder();
      for (StatementResult res : results) {
        builder.addResultSets(
            ResultSet.newBuilder()
                .setStats(
                    ResultSetStats.newBuilder().setRowCountExact(res.getUpdateCount()).build())
                .setMetadata(createTransactionMetadata(request.getTransaction()))
                .build());
      }
      builder.setStatus(status);
      responseObserver.onNext(builder.build());
      responseObserver.onCompleted();
    } catch (StatusRuntimeException e) {
      responseObserver.onError(e);
    } catch (Throwable t) {
      responseObserver.onError(Status.INTERNAL.asRuntimeException());
    }
  }

  @Override
  public void executeStreamingSql(
      ExecuteSqlRequest request, StreamObserver<PartialResultSet> responseObserver) {
    Preconditions.checkNotNull(request.getSession());
    Session session = sessions.get(request.getSession());
    if (session == null) {
      setSessionNotFound(request.getSession(), responseObserver);
      return;
    }
    sessionLastUsed.put(session.getName(), Instant.now());
    try {
      executeStreamingSqlExecutionTime.simulateExecutionTime(exceptions, freezeLock);
      // Get or start transaction
      ByteString transactionId = getTransactionId(session, request.getTransaction());
      if (!request.getPartitionToken().isEmpty()) {
        List<ByteString> tokens =
            partitionTokens.get(partitionKey(session.getName(), transactionId));
        if (tokens == null || !tokens.contains(request.getPartitionToken())) {
          throw Status.INVALID_ARGUMENT
              .withDescription(
                  String.format("Partition token %s is not a valid token for this transaction"))
              .asRuntimeException();
        }
      }
      simulateAbort(session, transactionId);
      Statement statement =
          buildStatement(request.getSql(), request.getParamTypesMap(), request.getParams());
      StatementResult res = getResult(statement);
      switch (res.getType()) {
        case EXCEPTION:
          throw res.getException();
        case RESULT_SET:
          returnPartialResultSet(res.getResultSet(), transactionId, request.getTransaction(), responseObserver);
          break;
        case UPDATE_COUNT:
          boolean isPartitioned = isPartitionedDmlTransaction(transactionId);
          if (isPartitioned) {
            commitTransaction(transactionId);
          }
          returnPartialResultSet(
              session,
              res.getUpdateCount(),
              !isPartitioned,
              responseObserver,
              request.getTransaction());
          break;
        default:
          throw new IllegalStateException("Unknown result type: " + res.getType());
      }
    } catch (StatusRuntimeException e) {
      responseObserver.onError(e);
    } catch (Throwable t) {
      responseObserver.onError(Status.INTERNAL.withCause(t).asRuntimeException());
    }
  }

  private Statement buildStatement(
      String sql, Map<String, Type> paramTypes, com.google.protobuf.Struct params) {
    Statement.Builder builder = Statement.newBuilder(sql);
    for (Entry<String, Type> entry : paramTypes.entrySet()) {
      com.google.protobuf.Value value = params.getFieldsOrThrow(entry.getKey());
      if (value.getKindCase() == KindCase.NULL_VALUE) {
        switch (entry.getValue().getCode()) {
          case ARRAY:
            throw new IllegalArgumentException("Array parameters not (yet) supported");
          case BOOL:
            builder.bind(entry.getKey()).to((Boolean) null);
            break;
          case BYTES:
            builder.bind(entry.getKey()).to((ByteArray) null);
            break;
          case DATE:
            builder.bind(entry.getKey()).to((Date) null);
            break;
          case FLOAT64:
            builder.bind(entry.getKey()).to((Double) null);
            break;
          case INT64:
            builder.bind(entry.getKey()).to((Long) null);
            break;
          case STRING:
            builder.bind(entry.getKey()).to((String) null);
            break;
          case STRUCT:
            builder.bind(entry.getKey()).to((Struct) null);
            break;
          case TIMESTAMP:
            builder.bind(entry.getKey()).to((com.google.cloud.Timestamp) null);
            break;
          case TYPE_CODE_UNSPECIFIED:
          case UNRECOGNIZED:
          default:
            throw new IllegalArgumentException(
                "Unknown parameter type: " + entry.getValue().getCode());
        }
      } else {
        switch (entry.getValue().getCode()) {
          case ARRAY:
            throw new IllegalArgumentException("Array parameters not (yet) supported");
          case BOOL:
            builder.bind(entry.getKey()).to(value.getBoolValue());
            break;
          case BYTES:
            builder.bind(entry.getKey()).to(ByteArray.fromBase64(value.getStringValue()));
            break;
          case DATE:
            builder.bind(entry.getKey()).to(Date.parseDate(value.getStringValue()));
            break;
          case FLOAT64:
            builder.bind(entry.getKey()).to(value.getNumberValue());
            break;
          case INT64:
            builder.bind(entry.getKey()).to(Long.valueOf(value.getStringValue()));
            break;
          case STRING:
            builder.bind(entry.getKey()).to(value.getStringValue());
            break;
          case STRUCT:
            throw new IllegalArgumentException("Struct parameters not (yet) supported");
          case TIMESTAMP:
            break;
          case TYPE_CODE_UNSPECIFIED:
          case UNRECOGNIZED:
          default:
            throw new IllegalArgumentException(
                "Unknown parameter type: " + entry.getValue().getCode());
        }
      }
    }
    return builder.build();
  }

  private <T> void setTransactionNotFound(
      ByteString transactionId, StreamObserver<T> responseObserver) {
    responseObserver.onError(
        Status.ABORTED
            .withDescription(
                String.format(
                    "Transaction with id %s not found and has probably been aborted",
                    transactionId.toStringUtf8()))
            .asRuntimeException());
  }

  private <T> void throwTransactionNotFound(ByteString transactionId) {
    throw Status.ABORTED
        .withDescription(
            String.format(
                "Transaction with id %s not found and has probably been aborted",
                transactionId.toStringUtf8()))
        .asRuntimeException();
  }

  private <T> void throwTransactionAborted(ByteString transactionId) {
    throw Status.ABORTED
        .withDescription(
            String.format("Transaction with id %s has been aborted", transactionId.toStringUtf8()))
        .asRuntimeException();
  }

  @Override
  public void read(final ReadRequest request, StreamObserver<ResultSet> responseObserver) {
    Preconditions.checkNotNull(request.getSession());
    Session session = sessions.get(request.getSession());
    if (session == null) {
      setSessionNotFound(request.getSession(), responseObserver);
      return;
    }
    sessionLastUsed.put(session.getName(), Instant.now());
    try {
      readExecutionTime.simulateExecutionTime(exceptions, freezeLock);
      // Get or start transaction
      ByteString transactionId = getTransactionId(session, request.getTransaction());
      simulateAbort(session, transactionId);
      Iterable<String> cols =
          new Iterable<String>() {
            @Override
            public Iterator<String> iterator() {
              return request.getColumnsList().iterator();
            }
          };
      StatementResult res =
          statementResults.get(
              StatementResult.createReadStatement(
                  request.getTable(),
                  request.getKeySet().getAll() ? KeySet.all() : KeySet.singleKey(Key.of()),
                  cols));
      returnResultSet(res.getResultSet(), transactionId, request.getTransaction(), responseObserver);
      responseObserver.onCompleted();
    } catch (StatusRuntimeException e) {
      responseObserver.onError(e);
    } catch (Throwable t) {
      responseObserver.onError(Status.INTERNAL.asRuntimeException());
    }
  }

  @Override
  public void streamingRead(
      final ReadRequest request, StreamObserver<PartialResultSet> responseObserver) {
    Preconditions.checkNotNull(request.getSession());
    Session session = sessions.get(request.getSession());
    if (session == null) {
      setSessionNotFound(request.getSession(), responseObserver);
      return;
    }
    sessionLastUsed.put(session.getName(), Instant.now());
    try {
      streamingReadExecutionTime.simulateExecutionTime(exceptions, freezeLock);
      // Get or start transaction
      ByteString transactionId = getTransactionId(session, request.getTransaction());
      if (!request.getPartitionToken().isEmpty()) {
        List<ByteString> tokens =
            partitionTokens.get(partitionKey(session.getName(), transactionId));
        if (tokens == null || !tokens.contains(request.getPartitionToken())) {
          throw Status.INVALID_ARGUMENT
              .withDescription(
                  String.format("Partition token %s is not a valid token for this transaction"))
              .asRuntimeException();
        }
      }
      simulateAbort(session, transactionId);
      Iterable<String> cols =
          new Iterable<String>() {
            @Override
            public Iterator<String> iterator() {
              return request.getColumnsList().iterator();
            }
          };
      StatementResult res =
          statementResults.get(
              StatementResult.createReadStatement(
                  request.getTable(),
                  request.getKeySet().getAll() ? KeySet.all() : KeySet.singleKey(Key.of()),
                  cols));
      returnPartialResultSet(res.getResultSet(), transactionId, request.getTransaction(), responseObserver);
    } catch (StatusRuntimeException e) {
      responseObserver.onError(e);
    } catch (Throwable t) {
      responseObserver.onError(Status.INTERNAL.asRuntimeException());
    }
  }

  private void returnPartialResultSet(
      ResultSet resultSet,
      ByteString transactionId,
      TransactionSelector transactionSelector,
      StreamObserver<PartialResultSet> responseObserver) {
    ResultSetMetadata metadata = resultSet.getMetadata();
    if (transactionId == null) {
      Transaction transaction = getTemporaryTransactionOrNull(transactionSelector);
      metadata = metadata.toBuilder().setTransaction(transaction).build();
    } else {
      metadata =
          metadata
              .toBuilder()
              .setTransaction(Transaction.newBuilder().setId(transactionId).build())
              .build();
    }
    resultSet = resultSet.toBuilder().setMetadata(metadata).build();
    PartialResultSetsIterator iterator = new PartialResultSetsIterator(resultSet);
    while (iterator.hasNext()) {
      responseObserver.onNext(iterator.next());
    }
    responseObserver.onCompleted();
  }

  private void returnPartialResultSet(
      Session session,
      Long updateCount,
      boolean exact,
      StreamObserver<PartialResultSet> responseObserver,
      TransactionSelector transaction) {
    Field field =
        Field.newBuilder()
            .setName("UPDATE_COUNT")
            .setType(Type.newBuilder().setCode(TypeCode.INT64).build())
            .build();
    if (exact) {
      responseObserver.onNext(
          PartialResultSet.newBuilder()
              .setMetadata(
                  ResultSetMetadata.newBuilder()
                      .setRowType(StructType.newBuilder().addFields(field).build())
                      .setTransaction(Transaction.newBuilder().setId(transaction.getId()).build())
                      .build())
              .setStats(ResultSetStats.newBuilder().setRowCountExact(updateCount).build())
              .build());
    } else {
      responseObserver.onNext(
          PartialResultSet.newBuilder()
              .setMetadata(
                  ResultSetMetadata.newBuilder()
                      .setRowType(StructType.newBuilder().addFields(field).build())
                      .setTransaction(Transaction.newBuilder().setId(transaction.getId()).build())
                      .build())
              .setStats(ResultSetStats.newBuilder().setRowCountLowerBound(updateCount).build())
              .build());
    }
    responseObserver.onCompleted();
  }

  private boolean isPartitionedDmlTransaction(ByteString transactionId) {
    return transactionId != null
        && isPartitionedDmlTransaction.get(transactionId) != null
        && isPartitionedDmlTransaction.get(transactionId).booleanValue();
  }

  private boolean isReadWriteTransaction(ByteString transactionId) {
    return transactionId != null
        && transactions.get(transactionId) != null
        && transactions.get(transactionId).getReadTimestamp().getSeconds() == 0;
  }

  private ByteString getTransactionId(Session session, TransactionSelector tx) {
    ByteString transactionId = null;
    switch (tx.getSelectorCase()) {
      case SELECTOR_NOT_SET:
      case SINGLE_USE:
        transactionId = null;
        break;
      case BEGIN:
        transactionId = beginTransaction(session, tx.getBegin()).getId();
        break;
      case ID:
        Transaction transaction = transactions.get(tx.getId());
        if (transaction == null) {
          Optional<Boolean> aborted = Optional.fromNullable(abortedTransactions.get(tx.getId()));
          if (aborted.or(Boolean.FALSE)) {
            throwTransactionAborted(tx.getId());
          } else {
            throwTransactionNotFound(tx.getId());
          }
        } else {
          transactionId = transaction.getId();
          transactionLastUsed.put(transactionId, Instant.now());
        }
        break;
      default:
        throw Status.UNIMPLEMENTED.asRuntimeException();
    }
    return transactionId;
  }

  private Transaction getTemporaryTransactionOrNull(TransactionSelector tx) {
    Transaction.Builder builder;
    switch (tx.getSelectorCase()) {
      case SELECTOR_NOT_SET:
      case SINGLE_USE:
        builder = Transaction.newBuilder();
        setReadTimestamp(tx.getSingleUse(), builder);
        return builder.build();
      case BEGIN:
        builder = Transaction.newBuilder();
        setReadTimestamp(tx.getBegin(), builder);
        return builder.build();
      case ID:
        return transactions.get(tx.getId());
      default:
        return null;
    }
  }

  @Override
  public void beginTransaction(
      BeginTransactionRequest request, StreamObserver<Transaction> responseObserver) {
    Preconditions.checkNotNull(request.getSession());
    Session session = sessions.get(request.getSession());
    if (session == null) {
      setSessionNotFound(request.getSession(), responseObserver);
      return;
    }
    sessionLastUsed.put(session.getName(), Instant.now());
    try {
      beginTransactionExecutionTime.simulateExecutionTime(exceptions, freezeLock);
      Transaction transaction = beginTransaction(session, request.getOptions());
      responseObserver.onNext(transaction);
      responseObserver.onCompleted();
    } catch (StatusRuntimeException t) {
      responseObserver.onError(t);
    } catch (Throwable t) {
      responseObserver.onError(Status.INTERNAL.asRuntimeException());
    }
  }

  private Transaction beginTransaction(Session session, TransactionOptions options) {
    Transaction.Builder builder =
        Transaction.newBuilder().setId(generateTransactionName(session.getName()));
    if (options != null && options.getModeCase() == ModeCase.READ_ONLY) {
      setReadTimestamp(options, builder);
    }
    Transaction transaction = builder.build();
    transactions.put(transaction.getId(), transaction);
    isPartitionedDmlTransaction.put(
        transaction.getId(), options.getModeCase() == ModeCase.PARTITIONED_DML);
    if (abortNextTransaction.getAndSet(false)) {
      markAbortedTransaction(transaction.getId());
    }
    return transaction;
  }

  private void setReadTimestamp(TransactionOptions options, Transaction.Builder builder) {
    if (options.getReadOnly().getStrong()) {
      builder.setReadTimestamp(getCurrentGoogleTimestamp());
    } else if (options.getReadOnly().hasReadTimestamp()) {
      builder.setReadTimestamp(options.getReadOnly().getReadTimestamp());
    } else if (options.getReadOnly().hasMinReadTimestamp()) {
      builder.setReadTimestamp(options.getReadOnly().getMinReadTimestamp());
    } else if (options.getReadOnly().hasExactStaleness()
        || options.getReadOnly().hasMaxStaleness()) {
      Timestamp timestamp = getCurrentGoogleTimestamp();
      Duration staleness =
          options.getReadOnly().hasExactStaleness()
              ? options.getReadOnly().getExactStaleness()
              : options.getReadOnly().getMaxStaleness();
      long seconds = timestamp.getSeconds() - staleness.getSeconds();
      int nanos = timestamp.getNanos() - staleness.getNanos();
      if (nanos < 0) {
        seconds = seconds - 1;
        nanos = 1000000000 + nanos;
      }
      timestamp = Timestamp.newBuilder().setSeconds(seconds).setNanos(nanos).build();
      builder.setReadTimestamp(timestamp);
    }
  }

  private void simulateAbort(Session session, ByteString transactionId) {
    if (isReadWriteTransaction(transactionId)) {
      if (abortProbability > random.nextDouble()) {
        rollbackTransaction(transactionId);
        RetryInfo retryInfo =
            RetryInfo.newBuilder()
                .setRetryDelay(Duration.newBuilder().setNanos(100).build())
                .build();
        Metadata.Key<RetryInfo> key =
            Metadata.Key.of(
                retryInfo.getDescriptorForType().getFullName() + Metadata.BINARY_HEADER_SUFFIX,
                ProtoLiteUtils.metadataMarshaller(retryInfo));
        Metadata trailers = new Metadata();
        trailers.put(key, retryInfo);
        throw Status.ABORTED
            .withDescription(
                String.format(
                    "Transaction with id %s has been aborted", transactionId.toStringUtf8()))
            .asRuntimeException(trailers);
      }
    }
  }

  @Override
  public void commit(CommitRequest request, StreamObserver<CommitResponse> responseObserver) {
    Preconditions.checkNotNull(request.getSession());
    Session session = sessions.get(request.getSession());
    if (session == null) {
      setSessionNotFound(request.getSession(), responseObserver);
      return;
    }
    sessionLastUsed.put(session.getName(), Instant.now());
    try {
      commitExecutionTime.simulateExecutionTime(exceptions, freezeLock);
      // Find or start a transaction
      Transaction transaction;
      if (request.hasSingleUseTransaction()) {
        // Start a temporary transaction
        transaction =
            beginTransaction(
                session,
                TransactionOptions.newBuilder()
                    .setReadWrite(ReadWrite.getDefaultInstance())
                    .build());
      } else if (request.getTransactionId() != null) {
        transaction = transactions.get(request.getTransactionId());
      } else {
        // No transaction mode specified
        responseObserver.onError(
            Status.INVALID_ARGUMENT
                .withDescription("No transaction mode specified")
                .asRuntimeException());
        return;
      }
      if (transaction == null) {
        setTransactionNotFound(request.getTransactionId(), responseObserver);
        return;
      }
      simulateAbort(session, request.getTransactionId());
      commitTransaction(transaction.getId());
      responseObserver.onNext(
          CommitResponse.newBuilder().setCommitTimestamp(getCurrentGoogleTimestamp()).build());
      responseObserver.onCompleted();
    } catch (StatusRuntimeException t) {
      responseObserver.onError(t);
    } catch (Throwable t) {
      responseObserver.onError(Status.INTERNAL.asRuntimeException());
    }
  }

  private void commitTransaction(ByteString transactionId) {
    transactions.remove(transactionId);
    isPartitionedDmlTransaction.remove(transactionId);
    transactionLastUsed.remove(transactionId);
  }

  @Override
  public void rollback(RollbackRequest request, StreamObserver<Empty> responseObserver) {
    Preconditions.checkNotNull(request.getTransactionId());
    Session session = sessions.get(request.getSession());
    if (session == null) {
      setSessionNotFound(request.getSession(), responseObserver);
      return;
    }
    sessionLastUsed.put(session.getName(), Instant.now());
    try {
      rollbackExecutionTime.simulateExecutionTime(exceptions, freezeLock);
      Transaction transaction = transactions.get(request.getTransactionId());
      if (transaction != null) {
        rollbackTransaction(transaction.getId());
      }
      responseObserver.onNext(Empty.getDefaultInstance());
      responseObserver.onCompleted();
    } catch (StatusRuntimeException t) {
      responseObserver.onError(t);
    } catch (Throwable t) {
      responseObserver.onError(Status.INTERNAL.asRuntimeException());
    }
  }

  void rollbackTransaction(ByteString transactionId) {
    transactions.remove(transactionId);
    isPartitionedDmlTransaction.remove(transactionId);
    transactionLastUsed.remove(transactionId);
  }

  void markAbortedTransaction(ByteString transactionId) {
    abortedTransactions.put(transactionId, Boolean.TRUE);
    transactions.remove(transactionId);
    isPartitionedDmlTransaction.remove(transactionId);
    transactionLastUsed.remove(transactionId);
  }

  @Override
  public void partitionQuery(
      PartitionQueryRequest request, StreamObserver<PartitionResponse> responseObserver) {
    try {
      partitionQueryExecutionTime.simulateExecutionTime(exceptions, freezeLock);
      partition(request.getSession(), request.getTransaction(), responseObserver);
    } catch (StatusRuntimeException t) {
      responseObserver.onError(t);
    } catch (Throwable t) {
      responseObserver.onError(Status.INTERNAL.asRuntimeException());
    }
  }

  @Override
  public void partitionRead(
      PartitionReadRequest request, StreamObserver<PartitionResponse> responseObserver) {
    try {
      partitionReadExecutionTime.simulateExecutionTime(exceptions, freezeLock);
      partition(request.getSession(), request.getTransaction(), responseObserver);
    } catch (StatusRuntimeException t) {
      responseObserver.onError(t);
    } catch (Throwable t) {
      responseObserver.onError(Status.INTERNAL.asRuntimeException());
    }
  }

  private void partition(
      String sessionName,
      TransactionSelector transactionSelector,
      StreamObserver<PartitionResponse> responseObserver) {
    Session session = sessions.get(sessionName);
    if (session == null) {
      setSessionNotFound(sessionName, responseObserver);
      return;
    }
    sessionLastUsed.put(session.getName(), Instant.now());
    try {
      ByteString transactionId = getTransactionId(session, transactionSelector);
      responseObserver.onNext(
          PartitionResponse.newBuilder()
              .addPartitions(
                  Partition.newBuilder()
                      .setPartitionToken(generatePartitionToken(session.getName(), transactionId))
                      .build())
              .build());
      responseObserver.onCompleted();
    } catch (StatusRuntimeException e) {
      responseObserver.onError(e);
    } catch (Throwable t) {
      responseObserver.onError(Status.INTERNAL.asRuntimeException());
    }
  }

  @Override
  public List<AbstractMessage> getRequests() {
    return Collections.emptyList();
  }

  @Override
  public void addResponse(AbstractMessage response) {
    throw new UnsupportedOperationException();
  }

  @Override
  public void addException(Exception exception) {
    exceptions.add(exception);
  }

  @Override
  public ServerServiceDefinition getServiceDefinition() {
    return bindService();
  }

  /** Removes all sessions and transactions. Mocked results are not removed. */
  @Override
  public void reset() {
    sessions.clear();
    sessionLastUsed.clear();
    transactions.clear();
    isPartitionedDmlTransaction.clear();
    abortedTransactions.clear();
    transactionCounters.clear();
    partitionTokens.clear();
    transactionLastUsed.clear();
    exceptions.clear();
  }

  public void removeAllExecutionTimes() {
    beginTransactionExecutionTime = NO_EXECUTION_TIME;
    commitExecutionTime = NO_EXECUTION_TIME;
    createSessionExecutionTime = NO_EXECUTION_TIME;
    deleteSessionExecutionTime = NO_EXECUTION_TIME;
    executeBatchDmlExecutionTime = NO_EXECUTION_TIME;
    executeSqlExecutionTime = NO_EXECUTION_TIME;
    executeStreamingSqlExecutionTime = NO_EXECUTION_TIME;
    getSessionExecutionTime = NO_EXECUTION_TIME;
    listSessionsExecutionTime = NO_EXECUTION_TIME;
    partitionQueryExecutionTime = NO_EXECUTION_TIME;
    partitionReadExecutionTime = NO_EXECUTION_TIME;
    readExecutionTime = NO_EXECUTION_TIME;
    rollbackExecutionTime = NO_EXECUTION_TIME;
    streamingReadExecutionTime = NO_EXECUTION_TIME;
  }

  public SimulatedExecutionTime getBeginTransactionExecutionTime() {
    return beginTransactionExecutionTime;
  }

  public void setBeginTransactionExecutionTime(
      SimulatedExecutionTime beginTransactionExecutionTime) {
    this.beginTransactionExecutionTime = Preconditions.checkNotNull(beginTransactionExecutionTime);
  }

  public SimulatedExecutionTime getCommitExecutionTime() {
    return commitExecutionTime;
  }

  public void setCommitExecutionTime(SimulatedExecutionTime commitExecutionTime) {
    this.commitExecutionTime = Preconditions.checkNotNull(commitExecutionTime);
  }

  public SimulatedExecutionTime getCreateSessionExecutionTime() {
    return createSessionExecutionTime;
  }

  public void setCreateSessionExecutionTime(SimulatedExecutionTime createSessionExecutionTime) {
    this.createSessionExecutionTime = Preconditions.checkNotNull(createSessionExecutionTime);
  }

  public SimulatedExecutionTime getDeleteSessionExecutionTime() {
    return deleteSessionExecutionTime;
  }

  public void setDeleteSessionExecutionTime(SimulatedExecutionTime deleteSessionExecutionTime) {
    this.deleteSessionExecutionTime = Preconditions.checkNotNull(deleteSessionExecutionTime);
  }

  public SimulatedExecutionTime getExecuteBatchDmlExecutionTime() {
    return executeBatchDmlExecutionTime;
  }

  public void setExecuteBatchDmlExecutionTime(SimulatedExecutionTime executeBatchDmlExecutionTime) {
    this.executeBatchDmlExecutionTime = Preconditions.checkNotNull(executeBatchDmlExecutionTime);
  }

  public SimulatedExecutionTime getExecuteSqlExecutionTime() {
    return executeSqlExecutionTime;
  }

  public void setExecuteSqlExecutionTime(SimulatedExecutionTime executeSqlExecutionTime) {
    this.executeSqlExecutionTime = Preconditions.checkNotNull(executeSqlExecutionTime);
  }

  public SimulatedExecutionTime getExecuteStreamingSqlExecutionTime() {
    return executeStreamingSqlExecutionTime;
  }

  public void setExecuteStreamingSqlExecutionTime(
      SimulatedExecutionTime executeStreamingSqlExecutionTime) {
    this.executeStreamingSqlExecutionTime =
        Preconditions.checkNotNull(executeStreamingSqlExecutionTime);
  }

  public SimulatedExecutionTime getGetSessionExecutionTime() {
    return getSessionExecutionTime;
  }

  public void setGetSessionExecutionTime(SimulatedExecutionTime getSessionExecutionTime) {
    this.getSessionExecutionTime = Preconditions.checkNotNull(getSessionExecutionTime);
  }

  public SimulatedExecutionTime getListSessionsExecutionTime() {
    return listSessionsExecutionTime;
  }

  public void setListSessionsExecutionTime(SimulatedExecutionTime listSessionsExecutionTime) {
    this.listSessionsExecutionTime = Preconditions.checkNotNull(listSessionsExecutionTime);
  }

  public SimulatedExecutionTime getPartitionQueryExecutionTime() {
    return partitionQueryExecutionTime;
  }

  public void setPartitionQueryExecutionTime(SimulatedExecutionTime partitionQueryExecutionTime) {
    this.partitionQueryExecutionTime = Preconditions.checkNotNull(partitionQueryExecutionTime);
  }

  public SimulatedExecutionTime getPartitionReadExecutionTime() {
    return partitionReadExecutionTime;
  }

  public void setPartitionReadExecutionTime(SimulatedExecutionTime partitionReadExecutionTime) {
    this.partitionReadExecutionTime = Preconditions.checkNotNull(partitionReadExecutionTime);
  }

  public SimulatedExecutionTime getReadExecutionTime() {
    return readExecutionTime;
  }

  public void setReadExecutionTime(SimulatedExecutionTime readExecutionTime) {
    this.readExecutionTime = Preconditions.checkNotNull(readExecutionTime);
  }

  public SimulatedExecutionTime getRollbackExecutionTime() {
    return rollbackExecutionTime;
  }

  public void setRollbackExecutionTime(SimulatedExecutionTime rollbackExecutionTime) {
    this.rollbackExecutionTime = Preconditions.checkNotNull(rollbackExecutionTime);
  }

  public SimulatedExecutionTime getStreamingReadExecutionTime() {
    return streamingReadExecutionTime;
  }

  public void setStreamingReadExecutionTime(SimulatedExecutionTime streamingReadExecutionTime) {
    this.streamingReadExecutionTime = Preconditions.checkNotNull(streamingReadExecutionTime);
  }
}<|MERGE_RESOLUTION|>--- conflicted
+++ resolved
@@ -562,16 +562,11 @@
 
   /** Instruct the mock server to abort all transactions currently active on the server. */
   public void abortAllTransactions() {
-<<<<<<< HEAD
-    for(ByteString id : transactions.keySet()) {
-=======
     for (ByteString id : transactions.keySet()) {
->>>>>>> 73fbc456
       markAbortedTransaction(id);
     }
   }
 
-<<<<<<< HEAD
   public void freeze() {
     freezeLock.writeLock().lock();
   }
@@ -580,8 +575,6 @@
     freezeLock.writeLock().unlock();
   }
 
-=======
->>>>>>> 73fbc456
   @Override
   public void createSession(
       CreateSessionRequest request, StreamObserver<Session> responseObserver) {
