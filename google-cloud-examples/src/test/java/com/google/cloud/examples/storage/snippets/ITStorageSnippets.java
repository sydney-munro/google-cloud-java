--- conflicted
+++ resolved
@@ -25,7 +25,6 @@
 import static org.junit.Assert.assertTrue;
 import static org.junit.Assert.fail;
 
-import com.google.api.gax.paging.Page;
 import com.google.cloud.storage.Acl;
 import com.google.cloud.storage.Acl.Role;
 import com.google.cloud.storage.Acl.User;
@@ -406,32 +405,6 @@
     bucket = storageSnippets.disableUniformBucketLevelAccess(tempBucket);
     assertFalse(bucket.getIamConfiguration().isUniformBucketLevelAccessEnabled());
   }
-<<<<<<< HEAD
-
-  @Test
-  public void testV4SignedURLs() throws IOException {
-    String tempBucket = RemoteStorageHelper.generateBucketName();
-    Bucket bucket = storageSnippets.createBucket(tempBucket);
-    assertNotNull(bucket);
-    String tempObject = "test-upload-signed-url-object";
-    URL uploadUrl = storageSnippets.generateV4GPutbjectSignedUrl(tempBucket, tempObject);
-    HttpsURLConnection connection = (HttpsURLConnection) uploadUrl.openConnection();
-    connection.setRequestMethod("PUT");
-    connection.setDoOutput(true);
-    connection.setRequestProperty("Content-Type", "application/octet-stream");
-    byte[] write = new byte[BLOB_BYTE_CONTENT.length];
-    try (OutputStream out = connection.getOutputStream()) {
-      out.write(BLOB_BYTE_CONTENT);
-      assertEquals(connection.getResponseCode(), 200);
-    }
-    URL downloadUrl = storageSnippets.generateV4GetObjectSignedUrl(tempBucket, tempObject);
-    connection = (HttpsURLConnection) downloadUrl.openConnection();
-    byte[] readBytes = new byte[BLOB_BYTE_CONTENT.length];
-    try (InputStream responseStream = connection.getInputStream()) {
-      assertEquals(BLOB_BYTE_CONTENT.length, responseStream.read(readBytes));
-      assertArrayEquals(BLOB_BYTE_CONTENT, readBytes);
-    }
-  }
 
   @Test
   public void testGetServiceAccount() {
@@ -445,6 +418,4 @@
     assertTrue(snippetOutput.contains("service"));
     assertTrue(snippetOutput.contains("@gs-project-accounts.iam.gserviceaccount.com"));
   }
-=======
->>>>>>> eca2c51a
 }