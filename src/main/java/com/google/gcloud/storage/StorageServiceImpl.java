--- conflicted
+++ resolved
@@ -417,236 +417,13 @@
     return response;
   }
 
-<<<<<<< HEAD
-=======
-  private static class BlobReadChannelImpl implements BlobReadChannel {
-
-    private static final long serialVersionUID = 1612561791239832259L;
-
-    private final StorageServiceOptions serviceOptions;
-    private final Blob blob;
-    private final Map<StorageRpc.Option, ?> requestOptions;
-    private int position;
-    private boolean isOpen;
-    private boolean endOfStream;
-
-    private transient StorageRpc storageRpc;
-    private transient StorageObject storageObject;
-    private transient int bufferPos;
-    private transient byte[] buffer;
-
-    BlobReadChannelImpl(StorageServiceOptions serviceOptions, Blob blob,
-        Map<StorageRpc.Option, ?> requestOptions) {
-      this.serviceOptions = serviceOptions;
-      this.blob = blob;
-      this.requestOptions = requestOptions;
-      isOpen = true;
-      initTransients();
-    }
-
-    private void writeObject(ObjectOutputStream out) throws IOException {
-      if (buffer != null) {
-        position += bufferPos;
-        buffer = null;
-        bufferPos = 0;
-        endOfStream = false;
-      }
-      out.defaultWriteObject();
-    }
-
-    private void readObject(ObjectInputStream in) throws IOException, ClassNotFoundException {
-      in.defaultReadObject();
-      initTransients();
-    }
-
-    private void initTransients() {
-      storageRpc = serviceOptions.storageRpc();
-      storageObject = blob.toPb();
-    }
-
-    @Override
-    public boolean isOpen() {
-      return isOpen;
-    }
-
-    @Override
-    public void close() {
-      if (isOpen) {
-        buffer = null;
-        isOpen = false;
-      }
-    }
-
-    private void validateOpen() throws IOException {
-      if (!isOpen) {
-        throw new IOException("stream is closed");
-      }
-    }
-
-    @Override
-    public void seek(int position) throws IOException {
-      validateOpen();
-      this.position = position;
-      buffer = null;
-      bufferPos = 0;
-      endOfStream = false;
-    }
-
-    @Override
-    public int read(ByteBuffer byteBuffer) throws IOException {
-      validateOpen();
-      if (buffer == null) {
-        if (endOfStream) {
-          return -1;
-        }
-        final int toRead = Math.max(byteBuffer.remaining(), 256 * 1024);
-        buffer = runWithRetries(new Callable<byte[]>() {
-          @Override
-          public byte[] call() {
-            return storageRpc.read(storageObject, requestOptions, position, toRead);
-          }
-        }, serviceOptions.retryParams(), EXCEPTION_HANDLER);
-        if (toRead > buffer.length) {
-          endOfStream = true;
-        }
-      }
-      int toWrite = Math.min(buffer.length - bufferPos, byteBuffer.remaining());
-      byteBuffer.put(buffer, bufferPos, toWrite);
-      bufferPos += toWrite;
-      if (bufferPos >= buffer.length) {
-        position += buffer.length;
-        buffer = null;
-        bufferPos = 0;
-      }
-      return toWrite;
-    }
-  }
-
->>>>>>> c0818129
   @Override
   public BlobReadChannel reader(String bucket, String blob, BlobSourceOption... options) {
     Map<StorageRpc.Option, ?> optionsMap = optionMap(options);
     return new BlobReadChannelImpl(options(), Blob.of(bucket, blob), optionsMap);
   }
 
-<<<<<<< HEAD
-=======
-  private static class BlobWriterChannelImpl implements BlobWriteChannel {
-
-    private static final int CHUNK_SIZE = 256 * 1024;
-    private static final int COMPACT_THRESHOLD = (int) Math.round(CHUNK_SIZE * 0.8);
-    private static final long serialVersionUID = -4067648781804698786L;
-
-    private final StorageServiceOptions options;
-    private final Blob blob;
-    private final String uploadId;
-    private int position;
-    private byte[] buffer = new byte[CHUNK_SIZE];
-    private int limit;
-    private boolean isOpen = true;
-
-    private transient StorageRpc storageRpc;
-    private transient StorageObject storageObject;
-
-    public BlobWriterChannelImpl(StorageServiceOptions options, Blob blob,
-        Map<StorageRpc.Option, ?> optionsMap) {
-      this.options = options;
-      this.blob = blob;
-      initTransients();
-      uploadId = options.storageRpc().open(storageObject, optionsMap);
-    }
-
-    private void writeObject(ObjectOutputStream out) throws IOException {
-      if (!isOpen) {
-        out.defaultWriteObject();
-        return;
-      }
-      flush();
-      byte[] temp = buffer;
-      if (limit < COMPACT_THRESHOLD) {
-        buffer = Arrays.copyOf(buffer, limit);
-      }
-      out.defaultWriteObject();
-      buffer = temp;
-    }
-
-    private void flush() {
-      if (limit >= CHUNK_SIZE) {
-        final int length = limit - limit % CHUNK_SIZE;
-        runWithRetries(callable(new Runnable() {
-          @Override
-          public void run() {
-            storageRpc.write(uploadId, buffer, 0, storageObject, position, length, false);
-          }
-        }), options.retryParams(), EXCEPTION_HANDLER);
-        position += length;
-        limit -= length;
-        byte[] temp = new byte[CHUNK_SIZE];
-        System.arraycopy(buffer, length, temp, 0, limit);
-        buffer = temp;
-      }
-    }
-
-    private void readObject(ObjectInputStream in) throws IOException, ClassNotFoundException {
-      in.defaultReadObject();
-      if (isOpen) {
-        if (buffer.length < CHUNK_SIZE) {
-          buffer = Arrays.copyOf(buffer, CHUNK_SIZE);
-        }
-        initTransients();
-      }
-    }
-
-    private void initTransients() {
-      storageRpc = options.storageRpc();
-      storageObject = blob.toPb();
-    }
-
-    private void validateOpen() throws IOException {
-      if (!isOpen) {
-        throw new IOException("stream is closed");
-      }
-    }
-
-    @Override
-    public int write(ByteBuffer byteBuffer) throws IOException {
-      validateOpen();
-      int toWrite = byteBuffer.remaining();
-      int spaceInBuffer = buffer.length - limit;
-      if (spaceInBuffer >= toWrite) {
-        byteBuffer.get(buffer, limit, toWrite);
-      } else {
-        buffer = Arrays.copyOf(buffer, buffer.length + toWrite - spaceInBuffer);
-        byteBuffer.get(buffer, limit, toWrite);
-      }
-      limit += toWrite;
-      flush();
-      return toWrite;
-    }
-
-    @Override
-    public boolean isOpen() {
-      return isOpen;
-    }
-
-    @Override
-    public void close() throws IOException {
-      if (isOpen) {
-        runWithRetries(callable(new Runnable() {
-          @Override
-          public void run() {
-            storageRpc.write(uploadId, buffer, 0, storageObject, position, limit, true);
-          }
-        }), options.retryParams(), EXCEPTION_HANDLER);
-        position += buffer.length;
-        isOpen = false;
-        buffer = null;
-      }
-    }
-  }
-
->>>>>>> c0818129
-  @Override
+ @Override
   public BlobWriteChannel writer(Blob blob, BlobTargetOption... options) {
     final Map<StorageRpc.Option, ?> optionsMap = optionMap(blob, options);
     return new BlobWriterChannelImpl(options(), blob, optionsMap);
